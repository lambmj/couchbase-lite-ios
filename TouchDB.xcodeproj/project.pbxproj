// !$*UTF8*$!
{
	archiveVersion = 1;
	classes = {
	};
	objectVersion = 46;
	objects = {

/* Begin PBXAggregateTarget section */
<<<<<<< HEAD
		275A29061649A54000B0D8EE /* All */ = {
			isa = PBXAggregateTarget;
			buildConfigurationList = 275A29071649A54000B0D8EE /* Build configuration list for PBXAggregateTarget "All" */;
			buildPhases = (
			);
			dependencies = (
				275A290B1649A54500B0D8EE /* PBXTargetDependency */,
				275A29131649A54F00B0D8EE /* PBXTargetDependency */,
				275A290D1649A54700B0D8EE /* PBXTargetDependency */,
				275A29151649A55200B0D8EE /* PBXTargetDependency */,
				275A29171649A55500B0D8EE /* PBXTargetDependency */,
				275A290F1649A54A00B0D8EE /* PBXTargetDependency */,
				275A29111649A54C00B0D8EE /* PBXTargetDependency */,
=======
		275A29241649C58900B0D8EE /* All */ = {
			isa = PBXAggregateTarget;
			buildConfigurationList = 275A29251649C58900B0D8EE /* Build configuration list for PBXAggregateTarget "All" */;
			buildPhases = (
			);
			dependencies = (
				275A29291649C59000B0D8EE /* PBXTargetDependency */,
				275A292B1649C59100B0D8EE /* PBXTargetDependency */,
				275A29371649C5B400B0D8EE /* PBXTargetDependency */,
				275A292D1649C59B00B0D8EE /* PBXTargetDependency */,
				275A292F1649C5A200B0D8EE /* PBXTargetDependency */,
				275A29311649C5A500B0D8EE /* PBXTargetDependency */,
				275A29331649C5AB00B0D8EE /* PBXTargetDependency */,
				275A29351649C5AD00B0D8EE /* PBXTargetDependency */,
>>>>>>> f65aeaef
			);
			name = All;
			productName = All;
		};
/* End PBXAggregateTarget section */

/* Begin PBXBuildFile section */
		2700BC5114B3864B00B5B297 /* HTTPFileResponse.m in Sources */ = {isa = PBXBuildFile; fileRef = 2753156914ACEFC90065964D /* HTTPFileResponse.m */; };
<<<<<<< HEAD
		270B3E111489382F00E0A926 /* TDDatabase.m in Sources */ = {isa = PBXBuildFile; fileRef = 27F0744711CD4B6D00E9A2AB /* TDDatabase.m */; };
		270B3E121489382F00E0A926 /* TDBody.m in Sources */ = {isa = PBXBuildFile; fileRef = 27F074AA11CD5D7A00E9A2AB /* TDBody.m */; };
		270B3E131489382F00E0A926 /* TDServer.m in Sources */ = {isa = PBXBuildFile; fileRef = 27C706411486BBD500F0F099 /* TDServer.m */; };
=======
		2700BC5E14B64AA600B5B297 /* TDRouter+Handlers.m in Sources */ = {isa = PBXBuildFile; fileRef = 2700BC5B14B64AA600B5B297 /* TDRouter+Handlers.m */; };
		2700BC5F14B64AA600B5B297 /* TDRouter+Handlers.m in Sources */ = {isa = PBXBuildFile; fileRef = 2700BC5B14B64AA600B5B297 /* TDRouter+Handlers.m */; };
		270B3DFD1489359000E0A926 /* SenTestingKit.framework in Frameworks */ = {isa = PBXBuildFile; fileRef = 270B3DFC1489359000E0A926 /* SenTestingKit.framework */; };
		270B3DFE1489359000E0A926 /* Cocoa.framework in Frameworks */ = {isa = PBXBuildFile; fileRef = 27C70697148864BA00F0F099 /* Cocoa.framework */; };
		270B3E011489359000E0A926 /* TouchDB.framework in Frameworks */ = {isa = PBXBuildFile; fileRef = 270B3DEA1489359000E0A926 /* TouchDB.framework */; };
		270B3E111489382F00E0A926 /* TD_Database.m in Sources */ = {isa = PBXBuildFile; fileRef = 27F0744711CD4B6D00E9A2AB /* TD_Database.m */; };
		270B3E121489382F00E0A926 /* TD_Body.m in Sources */ = {isa = PBXBuildFile; fileRef = 27F074AA11CD5D7A00E9A2AB /* TD_Body.m */; };
		270B3E131489382F00E0A926 /* TD_Server.m in Sources */ = {isa = PBXBuildFile; fileRef = 27C706411486BBD500F0F099 /* TD_Server.m */; };
		270B3E141489382F00E0A926 /* TDRouter.m in Sources */ = {isa = PBXBuildFile; fileRef = 27C706441486BE7100F0F099 /* TDRouter.m */; };
		270B3E151489382F00E0A926 /* TDURLProtocol.m in Sources */ = {isa = PBXBuildFile; fileRef = 27C706471487584300F0F099 /* TDURLProtocol.m */; };
>>>>>>> f65aeaef
		270B3E161489382F00E0A926 /* FMDatabase.m in Sources */ = {isa = PBXBuildFile; fileRef = 27F0747011CD51A200E9A2AB /* FMDatabase.m */; settings = {COMPILER_FLAGS = "-fno-objc-arc"; }; };
		270B3E181489382F00E0A926 /* FMResultSet.m in Sources */ = {isa = PBXBuildFile; fileRef = 27F0747211CD51A200E9A2AB /* FMResultSet.m */; settings = {COMPILER_FLAGS = "-fno-objc-arc"; }; };
		270B3E1D1489384700E0A926 /* libsqlite3.dylib in Frameworks */ = {isa = PBXBuildFile; fileRef = 27F0744911CD4BA000E9A2AB /* libsqlite3.dylib */; };
		270B3E1E1489385C00E0A926 /* Foundation.framework in Frameworks */ = {isa = PBXBuildFile; fileRef = 27F0745C11CD50A600E9A2AB /* Foundation.framework */; };
		270B3E201489390000E0A926 /* TouchDB.h in Headers */ = {isa = PBXBuildFile; fileRef = 270B3E1F148938D800E0A926 /* TouchDB.h */; settings = {ATTRIBUTES = (Public, ); }; };
<<<<<<< HEAD
		270B3E211489390F00E0A926 /* TDURLProtocol.h in Headers */ = {isa = PBXBuildFile; fileRef = 27C706461487584300F0F099 /* TDURLProtocol.h */; settings = {ATTRIBUTES = (Private, ); }; };
		270B3E221489391E00E0A926 /* TDDatabase.h in Headers */ = {isa = PBXBuildFile; fileRef = 27F0744611CD4B6D00E9A2AB /* TDDatabase.h */; settings = {ATTRIBUTES = (Private, ); }; };
		270B3E231489392100E0A926 /* TDBody.h in Headers */ = {isa = PBXBuildFile; fileRef = 27F074A911CD5D7A00E9A2AB /* TDBody.h */; settings = {ATTRIBUTES = (Private, ); }; };
		270B3E241489392600E0A926 /* TDServer.h in Headers */ = {isa = PBXBuildFile; fileRef = 27C706401486BBD500F0F099 /* TDServer.h */; settings = {ATTRIBUTES = (Private, ); }; };
		270B3E251489392C00E0A926 /* TDRouter.h in Headers */ = {isa = PBXBuildFile; fileRef = 27C706431486BE7100F0F099 /* TDRouter.h */; settings = {ATTRIBUTES = (Private, ); }; };
=======
		270B3E211489390F00E0A926 /* TDURLProtocol.h in Headers */ = {isa = PBXBuildFile; fileRef = 27C706461487584300F0F099 /* TDURLProtocol.h */; settings = {ATTRIBUTES = (Public, ); }; };
		270B3E221489391E00E0A926 /* TD_Database.h in Headers */ = {isa = PBXBuildFile; fileRef = 27F0744611CD4B6D00E9A2AB /* TD_Database.h */; settings = {ATTRIBUTES = (Public, ); }; };
		270B3E231489392100E0A926 /* TD_Body.h in Headers */ = {isa = PBXBuildFile; fileRef = 27F074A911CD5D7A00E9A2AB /* TD_Body.h */; settings = {ATTRIBUTES = (Public, ); }; };
		270B3E241489392600E0A926 /* TD_Server.h in Headers */ = {isa = PBXBuildFile; fileRef = 27C706401486BBD500F0F099 /* TD_Server.h */; settings = {ATTRIBUTES = (Public, ); }; };
		270B3E251489392C00E0A926 /* TDRouter.h in Headers */ = {isa = PBXBuildFile; fileRef = 27C706431486BE7100F0F099 /* TDRouter.h */; settings = {ATTRIBUTES = (Public, ); }; };
>>>>>>> f65aeaef
		270B3E26148939BD00E0A926 /* TouchDB.framework in Frameworks */ = {isa = PBXBuildFile; fileRef = 270B3DEA1489359000E0A926 /* TouchDB.framework */; };
		270B3E27148939C500E0A926 /* TouchDB.framework in CopyFiles */ = {isa = PBXBuildFile; fileRef = 270B3DEA1489359000E0A926 /* TouchDB.framework */; };
		270B3E2B1489581E00E0A926 /* TDPuller.h in Headers */ = {isa = PBXBuildFile; fileRef = 270B3E291489581E00E0A926 /* TDPuller.h */; settings = {ATTRIBUTES = (Private, ); }; };
		270B3E2C1489581E00E0A926 /* TDPuller.m in Sources */ = {isa = PBXBuildFile; fileRef = 270B3E2A1489581E00E0A926 /* TDPuller.m */; };
<<<<<<< HEAD
		270B3E3914898DF200E0A926 /* TDRevision.h in Headers */ = {isa = PBXBuildFile; fileRef = 270B3E3714898DF200E0A926 /* TDRevision.h */; settings = {ATTRIBUTES = (Private, ); }; };
		270B3E3A14898DF200E0A926 /* TDRevision.m in Sources */ = {isa = PBXBuildFile; fileRef = 270B3E3814898DF200E0A926 /* TDRevision.m */; };
		270B3E3E148D7F0000E0A926 /* TDPusher.h in Headers */ = {isa = PBXBuildFile; fileRef = 270B3E3C148D7F0000E0A926 /* TDPusher.h */; settings = {ATTRIBUTES = (Private, ); }; };
=======
		270B3E3914898DF200E0A926 /* TD_Revision.h in Headers */ = {isa = PBXBuildFile; fileRef = 270B3E3714898DF200E0A926 /* TD_Revision.h */; settings = {ATTRIBUTES = (Public, ); }; };
		270B3E3A14898DF200E0A926 /* TD_Revision.m in Sources */ = {isa = PBXBuildFile; fileRef = 270B3E3814898DF200E0A926 /* TD_Revision.m */; };
		270B3E3E148D7F0000E0A926 /* TDPusher.h in Headers */ = {isa = PBXBuildFile; fileRef = 270B3E3C148D7F0000E0A926 /* TDPusher.h */; settings = {ATTRIBUTES = (Public, ); }; };
>>>>>>> f65aeaef
		270B3E3F148D7F0000E0A926 /* TDPusher.m in Sources */ = {isa = PBXBuildFile; fileRef = 270B3E3D148D7F0000E0A926 /* TDPusher.m */; };
		270D6FC1164484190081812D /* TDSocketChangeTracker.h in Headers */ = {isa = PBXBuildFile; fileRef = 270D6FBF164484190081812D /* TDSocketChangeTracker.h */; };
		270D6FC2164484190081812D /* TDSocketChangeTracker.m in Sources */ = {isa = PBXBuildFile; fileRef = 270D6FC0164484190081812D /* TDSocketChangeTracker.m */; };
		270D6FC3164484190081812D /* TDSocketChangeTracker.m in Sources */ = {isa = PBXBuildFile; fileRef = 270D6FC0164484190081812D /* TDSocketChangeTracker.m */; };
		270F5702156AD215000FEB8F /* OARequestParameter.m in Sources */ = {isa = PBXBuildFile; fileRef = 27F12862156ABE24008465C2 /* OARequestParameter.m */; settings = {COMPILER_FLAGS = "-fno-objc-arc"; }; };
		270F5705156AE0BF000FEB8F /* TDAuthorizer.h in Headers */ = {isa = PBXBuildFile; fileRef = 270F5703156AE0BF000FEB8F /* TDAuthorizer.h */; };
		270F5706156AE0BF000FEB8F /* TDAuthorizer.m in Sources */ = {isa = PBXBuildFile; fileRef = 270F5704156AE0BF000FEB8F /* TDAuthorizer.m */; };
		270F5707156AE0BF000FEB8F /* TDAuthorizer.m in Sources */ = {isa = PBXBuildFile; fileRef = 270F5704156AE0BF000FEB8F /* TDAuthorizer.m */; };
		270FE0CA14C5008C005FF647 /* Foundation.framework in Frameworks */ = {isa = PBXBuildFile; fileRef = 27F0745C11CD50A600E9A2AB /* Foundation.framework */; };
		270FE0D514C50134005FF647 /* TouchDB.framework in Frameworks */ = {isa = PBXBuildFile; fileRef = 270B3DEA1489359000E0A926 /* TouchDB.framework */; };
		270FE0D614C50134005FF647 /* TouchDBListener-Mac.framework in Frameworks */ = {isa = PBXBuildFile; fileRef = 275315D514ACF0A10065964D /* TouchDBListener-Mac.framework */; };
		27103F8314E9CE4400DF7209 /* TDReachability.h in Headers */ = {isa = PBXBuildFile; fileRef = 27103F8114E9CE4400DF7209 /* TDReachability.h */; };
		27103F8414E9CE4400DF7209 /* TDReachability.m in Sources */ = {isa = PBXBuildFile; fileRef = 27103F8214E9CE4400DF7209 /* TDReachability.m */; };
		27103F8514E9CE4400DF7209 /* TDReachability.m in Sources */ = {isa = PBXBuildFile; fileRef = 27103F8214E9CE4400DF7209 /* TDReachability.m */; };
		27103F8814EA076600DF7209 /* SystemConfiguration.framework in Frameworks */ = {isa = PBXBuildFile; fileRef = 27103F8714EA076600DF7209 /* SystemConfiguration.framework */; };
<<<<<<< HEAD
		2711CDDE14C6584A00505D55 /* TouchDBListener-Mac.framework in CopyFiles */ = {isa = PBXBuildFile; fileRef = 275315D514ACF0A10065964D /* TouchDBListener-Mac.framework */; };
		2711CDFD14C7590A00505D55 /* TDDatabase+Attachments.h in Headers */ = {isa = PBXBuildFile; fileRef = 2711CDFC14C7590A00505D55 /* TDDatabase+Attachments.h */; settings = {ATTRIBUTES = (Private, ); }; };
		2711CDFE14C7590A00505D55 /* TDDatabase+Attachments.h in Headers */ = {isa = PBXBuildFile; fileRef = 2711CDFC14C7590A00505D55 /* TDDatabase+Attachments.h */; settings = {ATTRIBUTES = (Public, ); }; };
		2711CE0014C7595900505D55 /* TDDatabase+Insertion.h in Headers */ = {isa = PBXBuildFile; fileRef = 2711CDFF14C7595900505D55 /* TDDatabase+Insertion.h */; settings = {ATTRIBUTES = (Private, ); }; };
		2711CE0114C7595900505D55 /* TDDatabase+Insertion.h in Headers */ = {isa = PBXBuildFile; fileRef = 2711CDFF14C7595900505D55 /* TDDatabase+Insertion.h */; settings = {ATTRIBUTES = (Public, ); }; };
		2711CE0314C759BD00505D55 /* TDDatabase+Replication.h in Headers */ = {isa = PBXBuildFile; fileRef = 2711CE0214C759BD00505D55 /* TDDatabase+Replication.h */; settings = {ATTRIBUTES = (Private, ); }; };
		2711CE0414C759BD00505D55 /* TDDatabase+Replication.h in Headers */ = {isa = PBXBuildFile; fileRef = 2711CE0214C759BD00505D55 /* TDDatabase+Replication.h */; settings = {ATTRIBUTES = (Public, ); }; };
		2711CE1414C75B6E00505D55 /* TDDatabase+LocalDocs.h in Headers */ = {isa = PBXBuildFile; fileRef = 2773ADC514BD1EB80027A292 /* TDDatabase+LocalDocs.h */; settings = {ATTRIBUTES = (Public, ); }; };
=======
		2711CDDE14C6584A00505D55 /* TouchDBListener.framework in CopyFiles */ = {isa = PBXBuildFile; fileRef = 275315D514ACF0A10065964D /* TouchDBListener.framework */; };
		2711CDFD14C7590A00505D55 /* TD_Database+Attachments.h in Headers */ = {isa = PBXBuildFile; fileRef = 2711CDFC14C7590A00505D55 /* TD_Database+Attachments.h */; settings = {ATTRIBUTES = (Public, ); }; };
		2711CDFE14C7590A00505D55 /* TD_Database+Attachments.h in Headers */ = {isa = PBXBuildFile; fileRef = 2711CDFC14C7590A00505D55 /* TD_Database+Attachments.h */; settings = {ATTRIBUTES = (Public, ); }; };
		2711CE0014C7595900505D55 /* TD_Database+Insertion.h in Headers */ = {isa = PBXBuildFile; fileRef = 2711CDFF14C7595900505D55 /* TD_Database+Insertion.h */; settings = {ATTRIBUTES = (Public, ); }; };
		2711CE0114C7595900505D55 /* TD_Database+Insertion.h in Headers */ = {isa = PBXBuildFile; fileRef = 2711CDFF14C7595900505D55 /* TD_Database+Insertion.h */; settings = {ATTRIBUTES = (Public, ); }; };
		2711CE0314C759BD00505D55 /* TD_Database+Replication.h in Headers */ = {isa = PBXBuildFile; fileRef = 2711CE0214C759BD00505D55 /* TD_Database+Replication.h */; settings = {ATTRIBUTES = (Public, ); }; };
		2711CE0414C759BD00505D55 /* TD_Database+Replication.h in Headers */ = {isa = PBXBuildFile; fileRef = 2711CE0214C759BD00505D55 /* TD_Database+Replication.h */; settings = {ATTRIBUTES = (Public, ); }; };
		2711CE1414C75B6E00505D55 /* TD_Database+LocalDocs.h in Headers */ = {isa = PBXBuildFile; fileRef = 2773ADC514BD1EB80027A292 /* TD_Database+LocalDocs.h */; settings = {ATTRIBUTES = (Public, ); }; };
>>>>>>> f65aeaef
		272B85141523691700A90CB2 /* TDJSON.h in Headers */ = {isa = PBXBuildFile; fileRef = 272B85121523691700A90CB2 /* TDJSON.h */; };
		272B85151523691700A90CB2 /* TDJSON.m in Sources */ = {isa = PBXBuildFile; fileRef = 272B85131523691700A90CB2 /* TDJSON.m */; };
		272B85161523691700A90CB2 /* TDJSON.m in Sources */ = {isa = PBXBuildFile; fileRef = 272B85131523691700A90CB2 /* TDJSON.m */; };
		274C3919149E6B0900A5E89B /* EmptyAppDelegate.m in Sources */ = {isa = PBXBuildFile; fileRef = 274C3918149E6B0900A5E89B /* EmptyAppDelegate.m */; };
		274C391E149FAE0000A5E89B /* TD_Database+Attachments.m in Sources */ = {isa = PBXBuildFile; fileRef = 274C391B149FAE0000A5E89B /* TD_Database+Attachments.m */; };
		274C391F149FAE0000A5E89B /* TD_Database+Attachments.m in Sources */ = {isa = PBXBuildFile; fileRef = 274C391B149FAE0000A5E89B /* TD_Database+Attachments.m */; };
		2751D4E4151BAE7000F7FD57 /* TD_DatabaseManager.h in Headers */ = {isa = PBXBuildFile; fileRef = 2751D4E2151BAE7000F7FD57 /* TD_DatabaseManager.h */; settings = {ATTRIBUTES = (Public, ); }; };
		2751D4E5151BAE7000F7FD57 /* TD_DatabaseManager.m in Sources */ = {isa = PBXBuildFile; fileRef = 2751D4E3151BAE7000F7FD57 /* TD_DatabaseManager.m */; };
		2751D4E6151BAE7000F7FD57 /* TD_DatabaseManager.m in Sources */ = {isa = PBXBuildFile; fileRef = 2751D4E3151BAE7000F7FD57 /* TD_DatabaseManager.m */; };
		2753156E14ACEFC90065964D /* DDData.h in Headers */ = {isa = PBXBuildFile; fileRef = 2753155114ACEFC90065964D /* DDData.h */; };
		2753157214ACEFC90065964D /* DDNumber.h in Headers */ = {isa = PBXBuildFile; fileRef = 2753155314ACEFC90065964D /* DDNumber.h */; };
		2753157614ACEFC90065964D /* DDRange.h in Headers */ = {isa = PBXBuildFile; fileRef = 2753155514ACEFC90065964D /* DDRange.h */; };
		2753157A14ACEFC90065964D /* HTTPAuthenticationRequest.h in Headers */ = {isa = PBXBuildFile; fileRef = 2753155714ACEFC90065964D /* HTTPAuthenticationRequest.h */; };
		2753157E14ACEFC90065964D /* HTTPConnection.h in Headers */ = {isa = PBXBuildFile; fileRef = 2753155914ACEFC90065964D /* HTTPConnection.h */; };
		2753158214ACEFC90065964D /* HTTPLogging.h in Headers */ = {isa = PBXBuildFile; fileRef = 2753155B14ACEFC90065964D /* HTTPLogging.h */; };
		2753158414ACEFC90065964D /* HTTPMessage.h in Headers */ = {isa = PBXBuildFile; fileRef = 2753155C14ACEFC90065964D /* HTTPMessage.h */; };
		2753158814ACEFC90065964D /* HTTPResponse.h in Headers */ = {isa = PBXBuildFile; fileRef = 2753155E14ACEFC90065964D /* HTTPResponse.h */; };
		2753158A14ACEFC90065964D /* HTTPServer.h in Headers */ = {isa = PBXBuildFile; fileRef = 2753155F14ACEFC90065964D /* HTTPServer.h */; };
		2753158E14ACEFC90065964D /* HTTPAsyncFileResponse.h in Headers */ = {isa = PBXBuildFile; fileRef = 2753156214ACEFC90065964D /* HTTPAsyncFileResponse.h */; };
		2753159214ACEFC90065964D /* HTTPDataResponse.h in Headers */ = {isa = PBXBuildFile; fileRef = 2753156414ACEFC90065964D /* HTTPDataResponse.h */; };
		2753159614ACEFC90065964D /* HTTPDynamicFileResponse.h in Headers */ = {isa = PBXBuildFile; fileRef = 2753156614ACEFC90065964D /* HTTPDynamicFileResponse.h */; };
		2753159A14ACEFC90065964D /* HTTPFileResponse.h in Headers */ = {isa = PBXBuildFile; fileRef = 2753156814ACEFC90065964D /* HTTPFileResponse.h */; };
		2753159E14ACEFC90065964D /* HTTPRedirectResponse.h in Headers */ = {isa = PBXBuildFile; fileRef = 2753156A14ACEFC90065964D /* HTTPRedirectResponse.h */; };
		275315A214ACEFC90065964D /* WebSocket.h in Headers */ = {isa = PBXBuildFile; fileRef = 2753156C14ACEFC90065964D /* WebSocket.h */; };
		275315AB14ACF00B0065964D /* GCDAsyncSocket.h in Headers */ = {isa = PBXBuildFile; fileRef = 275315A814ACF00B0065964D /* GCDAsyncSocket.h */; };
		275315BC14ACF0330065964D /* DDAbstractDatabaseLogger.h in Headers */ = {isa = PBXBuildFile; fileRef = 275315B114ACF0330065964D /* DDAbstractDatabaseLogger.h */; };
		275315C014ACF0330065964D /* DDASLLogger.h in Headers */ = {isa = PBXBuildFile; fileRef = 275315B314ACF0330065964D /* DDASLLogger.h */; };
		275315C414ACF0330065964D /* DDFileLogger.h in Headers */ = {isa = PBXBuildFile; fileRef = 275315B514ACF0330065964D /* DDFileLogger.h */; };
		275315C814ACF0330065964D /* DDLog.h in Headers */ = {isa = PBXBuildFile; fileRef = 275315B714ACF0330065964D /* DDLog.h */; };
		275315CC14ACF0330065964D /* DDTTYLogger.h in Headers */ = {isa = PBXBuildFile; fileRef = 275315B914ACF0330065964D /* DDTTYLogger.h */; };
		275315DC14ACF0A20065964D /* InfoPlist.strings in Resources */ = {isa = PBXBuildFile; fileRef = 275315DA14ACF0A20065964D /* InfoPlist.strings */; };
		275315E014ACF0A20065964D /* TDListener.m in Sources */ = {isa = PBXBuildFile; fileRef = 275315DF14ACF0A20065964D /* TDListener.m */; };
		275315E414ACF1130065964D /* DDData.m in Sources */ = {isa = PBXBuildFile; fileRef = 2753155214ACEFC90065964D /* DDData.m */; };
		275315E514ACF1130065964D /* DDNumber.m in Sources */ = {isa = PBXBuildFile; fileRef = 2753155414ACEFC90065964D /* DDNumber.m */; };
		275315E614ACF1130065964D /* DDRange.m in Sources */ = {isa = PBXBuildFile; fileRef = 2753155614ACEFC90065964D /* DDRange.m */; };
		275315E714ACF1130065964D /* HTTPAuthenticationRequest.m in Sources */ = {isa = PBXBuildFile; fileRef = 2753155814ACEFC90065964D /* HTTPAuthenticationRequest.m */; };
		275315E814ACF1130065964D /* HTTPConnection.m in Sources */ = {isa = PBXBuildFile; fileRef = 2753155A14ACEFC90065964D /* HTTPConnection.m */; };
		275315E914ACF1130065964D /* HTTPMessage.m in Sources */ = {isa = PBXBuildFile; fileRef = 2753155D14ACEFC90065964D /* HTTPMessage.m */; };
		275315EA14ACF1130065964D /* HTTPServer.m in Sources */ = {isa = PBXBuildFile; fileRef = 2753156014ACEFC90065964D /* HTTPServer.m */; settings = {COMPILER_FLAGS = "-Wno-undeclared-selector"; }; };
		275315EC14ACF1130065964D /* HTTPDataResponse.m in Sources */ = {isa = PBXBuildFile; fileRef = 2753156514ACEFC90065964D /* HTTPDataResponse.m */; };
		275315F014ACF1130065964D /* WebSocket.m in Sources */ = {isa = PBXBuildFile; fileRef = 2753156D14ACEFC90065964D /* WebSocket.m */; };
		275315F114ACF1130065964D /* GCDAsyncSocket.m in Sources */ = {isa = PBXBuildFile; fileRef = 275315A914ACF00B0065964D /* GCDAsyncSocket.m */; };
		275315F214ACF1130065964D /* DDLog.m in Sources */ = {isa = PBXBuildFile; fileRef = 275315B814ACF0330065964D /* DDLog.m */; };
		275315F314ACF1C20065964D /* Foundation.framework in Frameworks */ = {isa = PBXBuildFile; fileRef = 27C7069C148864BA00F0F099 /* Foundation.framework */; };
		275315F514ACF1CC0065964D /* Security.framework in Frameworks */ = {isa = PBXBuildFile; fileRef = 275315F414ACF1CC0065964D /* Security.framework */; };
		275315F814ACF2500065964D /* CoreServices.framework in Frameworks */ = {isa = PBXBuildFile; fileRef = 275315F714ACF2500065964D /* CoreServices.framework */; };
		275315F914ACF2D70065964D /* TDListener.h in Headers */ = {isa = PBXBuildFile; fileRef = 275315DE14ACF0A20065964D /* TDListener.h */; settings = {ATTRIBUTES = (Public, ); }; };
		275315FC14ACF83C0065964D /* TouchDB.framework in Frameworks */ = {isa = PBXBuildFile; fileRef = 270B3DEA1489359000E0A926 /* TouchDB.framework */; };
		275315FF14ACF9330065964D /* ExceptionUtils.m in Sources */ = {isa = PBXBuildFile; fileRef = 27F0751711CDC80A00E9A2AB /* ExceptionUtils.m */; settings = {COMPILER_FLAGS = "-fno-objc-arc"; }; };
		2753160014ACF9330065964D /* Logging.m in Sources */ = {isa = PBXBuildFile; fileRef = 27F0751211CDC7F900E9A2AB /* Logging.m */; settings = {COMPILER_FLAGS = "-fno-objc-arc"; }; };
		2753160114ACF9330065964D /* CollectionUtils.m in Sources */ = {isa = PBXBuildFile; fileRef = 27F0749C11CD5B4F00E9A2AB /* CollectionUtils.m */; settings = {COMPILER_FLAGS = "-fno-objc-arc"; }; };
		2753160214ACF9330065964D /* Test.m in Sources */ = {isa = PBXBuildFile; fileRef = 27F0749E11CD5B4F00E9A2AB /* Test.m */; settings = {COMPILER_FLAGS = "-fno-objc-arc"; }; };
		2753160C14ACFC2A0065964D /* TDHTTPConnection.h in Headers */ = {isa = PBXBuildFile; fileRef = 2753160A14ACFC2A0065964D /* TDHTTPConnection.h */; };
		2753160D14ACFC2A0065964D /* TDHTTPConnection.m in Sources */ = {isa = PBXBuildFile; fileRef = 2753160B14ACFC2A0065964D /* TDHTTPConnection.m */; };
		275A29021649A11900B0D8EE /* TouchDBPrivate.h in Headers */ = {isa = PBXBuildFile; fileRef = 27DA434D15914F5700F9E7B5 /* TouchDBPrivate.h */; settings = {ATTRIBUTES = (Private, ); }; };
		275A29031649A11A00B0D8EE /* TouchDBPrivate.h in Headers */ = {isa = PBXBuildFile; fileRef = 27DA434D15914F5700F9E7B5 /* TouchDBPrivate.h */; settings = {ATTRIBUTES = (Private, ); }; };
		275A29041649A12B00B0D8EE /* TouchAttachment.h in Headers */ = {isa = PBXBuildFile; fileRef = 27E2E5A1159383E9005B9234 /* TouchAttachment.h */; settings = {ATTRIBUTES = (Public, ); }; };
		275A29051649A13900B0D8EE /* TouchReplication.h in Headers */ = {isa = PBXBuildFile; fileRef = 27E2E5CB159533A5005B9234 /* TouchReplication.h */; settings = {ATTRIBUTES = (Public, ); }; };
		2766EFF814DB7F9F009ECCA8 /* TDMultipartWriter.h in Headers */ = {isa = PBXBuildFile; fileRef = 2766EFF614DB7F9F009ECCA8 /* TDMultipartWriter.h */; };
		2766EFF914DB7F9F009ECCA8 /* TDMultipartWriter.m in Sources */ = {isa = PBXBuildFile; fileRef = 2766EFF714DB7F9F009ECCA8 /* TDMultipartWriter.m */; };
		2766EFFA14DB7F9F009ECCA8 /* TDMultipartWriter.m in Sources */ = {isa = PBXBuildFile; fileRef = 2766EFF714DB7F9F009ECCA8 /* TDMultipartWriter.m */; };
		2766EFFD14DC7B37009ECCA8 /* TDMultiStreamWriter.h in Headers */ = {isa = PBXBuildFile; fileRef = 2766EFFB14DC7B37009ECCA8 /* TDMultiStreamWriter.h */; };
		2766EFFE14DC7B37009ECCA8 /* TDMultiStreamWriter.m in Sources */ = {isa = PBXBuildFile; fileRef = 2766EFFC14DC7B37009ECCA8 /* TDMultiStreamWriter.m */; };
		2766EFFF14DC7B37009ECCA8 /* TDMultiStreamWriter.m in Sources */ = {isa = PBXBuildFile; fileRef = 2766EFFC14DC7B37009ECCA8 /* TDMultiStreamWriter.m */; };
		2767D7DF14C8D3E500ED0F26 /* Logging.m in Sources */ = {isa = PBXBuildFile; fileRef = 27F0751211CDC7F900E9A2AB /* Logging.m */; settings = {COMPILER_FLAGS = "-fno-objc-arc"; }; };
		2767D7E014C8D3EA00ED0F26 /* CollectionUtils.m in Sources */ = {isa = PBXBuildFile; fileRef = 27F0749C11CD5B4F00E9A2AB /* CollectionUtils.m */; settings = {COMPILER_FLAGS = "-fno-objc-arc"; }; };
		27731EFF1493FA3100815D67 /* TDBlobStore.h in Headers */ = {isa = PBXBuildFile; fileRef = 27731EFD1493FA3100815D67 /* TDBlobStore.h */; };
		27731F001493FA3100815D67 /* TDBlobStore.m in Sources */ = {isa = PBXBuildFile; fileRef = 27731EFE1493FA3100815D67 /* TDBlobStore.m */; };
		27731F061495335B00815D67 /* TDBlobStore.m in Sources */ = {isa = PBXBuildFile; fileRef = 27731EFE1493FA3100815D67 /* TDBlobStore.m */; };
<<<<<<< HEAD
		27731F1A1495CFEF00815D67 /* TDView_Tests.m in Sources */ = {isa = PBXBuildFile; fileRef = 27B0B77F1491E73400A817AD /* TDView_Tests.m */; };
		27731F1B1495CFEF00815D67 /* TDDatabase_Tests.m in Sources */ = {isa = PBXBuildFile; fileRef = 27821BB9148FF56C0099B373 /* TDDatabase_Tests.m */; };
=======
		27731F191495CFEF00815D67 /* TDRouter_Tests.m in Sources */ = {isa = PBXBuildFile; fileRef = 27C7064A1488311100F0F099 /* TDRouter_Tests.m */; };
		27731F1A1495CFEF00815D67 /* TD_View_Tests.m in Sources */ = {isa = PBXBuildFile; fileRef = 27B0B77F1491E73400A817AD /* TD_View_Tests.m */; };
		27731F1B1495CFEF00815D67 /* TD_Database_Tests.m in Sources */ = {isa = PBXBuildFile; fileRef = 27821BB9148FF56C0099B373 /* TD_Database_Tests.m */; };
>>>>>>> f65aeaef
		27731F1C1495CFEF00815D67 /* TDReplicator_Tests.m in Sources */ = {isa = PBXBuildFile; fileRef = 27821BBB149001B20099B373 /* TDReplicator_Tests.m */; };
		27731F1E1495CFEF00815D67 /* libTouchDB.a in Frameworks */ = {isa = PBXBuildFile; fileRef = 27B0B7A91492B83B00A817AD /* libTouchDB.a */; };
		27731F1F1495CFEF00815D67 /* libsqlite3.dylib in Frameworks */ = {isa = PBXBuildFile; fileRef = 27B0B7F81492BC8000A817AD /* libsqlite3.dylib */; };
		27731F201495CFEF00815D67 /* UIKit.framework in Frameworks */ = {isa = PBXBuildFile; fileRef = 27B0B7B81492B83C00A817AD /* UIKit.framework */; };
		27731F211495CFEF00815D67 /* Foundation.framework in Frameworks */ = {isa = PBXBuildFile; fileRef = 27F0745C11CD50A600E9A2AB /* Foundation.framework */; };
		27731F221495CFEF00815D67 /* CoreGraphics.framework in Frameworks */ = {isa = PBXBuildFile; fileRef = 27B0B80F1492C16300A817AD /* CoreGraphics.framework */; };
		27731F241495CFEF00815D67 /* InfoPlist.strings in Resources */ = {isa = PBXBuildFile; fileRef = 27B0B8141492C16300A817AD /* InfoPlist.strings */; };
		27731F3714967A5F00815D67 /* RootViewController.m in Sources */ = {isa = PBXBuildFile; fileRef = 27731F3414967A5F00815D67 /* RootViewController.m */; };
		27731F3814967A5F00815D67 /* ConfigViewController.m in Sources */ = {isa = PBXBuildFile; fileRef = 27731F3614967A5F00815D67 /* ConfigViewController.m */; };
		27731F3C14967A8400815D67 /* RootViewController.xib in Resources */ = {isa = PBXBuildFile; fileRef = 27731F3914967A8400815D67 /* RootViewController.xib */; };
		27731F3D14967A8400815D67 /* MainWindow.xib in Resources */ = {isa = PBXBuildFile; fileRef = 27731F3A14967A8400815D67 /* MainWindow.xib */; };
		27731F3E14967A8400815D67 /* ConfigViewController.xib in Resources */ = {isa = PBXBuildFile; fileRef = 27731F3B14967A8400815D67 /* ConfigViewController.xib */; };
		27731F41149685A100815D67 /* list_area___checkbox___checked.png in Resources */ = {isa = PBXBuildFile; fileRef = 27731F3F149685A000815D67 /* list_area___checkbox___checked.png */; };
		27731F42149685A100815D67 /* list_area___checkbox___unchecked.png in Resources */ = {isa = PBXBuildFile; fileRef = 27731F40149685A100815D67 /* list_area___checkbox___unchecked.png */; };
<<<<<<< HEAD
		2773ADC714BD1EB80027A292 /* TDDatabase+LocalDocs.h in Headers */ = {isa = PBXBuildFile; fileRef = 2773ADC514BD1EB80027A292 /* TDDatabase+LocalDocs.h */; settings = {ATTRIBUTES = (Private, ); }; };
		2773ADC814BD1EB80027A292 /* TDDatabase+LocalDocs.m in Sources */ = {isa = PBXBuildFile; fileRef = 2773ADC614BD1EB80027A292 /* TDDatabase+LocalDocs.m */; };
		2773ADC914BD1EB80027A292 /* TDDatabase+LocalDocs.m in Sources */ = {isa = PBXBuildFile; fileRef = 2773ADC614BD1EB80027A292 /* TDDatabase+LocalDocs.m */; };
		27821BB7148E7D6F0099B373 /* TDReplicator.h in Headers */ = {isa = PBXBuildFile; fileRef = 27821BB5148E7D6F0099B373 /* TDReplicator.h */; settings = {ATTRIBUTES = (Private, ); }; };
=======
		2773ADC714BD1EB80027A292 /* TD_Database+LocalDocs.h in Headers */ = {isa = PBXBuildFile; fileRef = 2773ADC514BD1EB80027A292 /* TD_Database+LocalDocs.h */; settings = {ATTRIBUTES = (Public, ); }; };
		2773ADC814BD1EB80027A292 /* TD_Database+LocalDocs.m in Sources */ = {isa = PBXBuildFile; fileRef = 2773ADC614BD1EB80027A292 /* TD_Database+LocalDocs.m */; };
		2773ADC914BD1EB80027A292 /* TD_Database+LocalDocs.m in Sources */ = {isa = PBXBuildFile; fileRef = 2773ADC614BD1EB80027A292 /* TD_Database+LocalDocs.m */; };
		2781E3C915C31FDA00E970DC /* MYRegexUtils.h in Headers */ = {isa = PBXBuildFile; fileRef = 2781E3C715C31FDA00E970DC /* MYRegexUtils.h */; };
		2781E3CA15C31FDA00E970DC /* MYRegexUtils.m in Sources */ = {isa = PBXBuildFile; fileRef = 2781E3C815C31FDA00E970DC /* MYRegexUtils.m */; settings = {COMPILER_FLAGS = "-fno-objc-arc"; }; };
		2781E3CB15C31FDA00E970DC /* MYRegexUtils.m in Sources */ = {isa = PBXBuildFile; fileRef = 2781E3C815C31FDA00E970DC /* MYRegexUtils.m */; settings = {COMPILER_FLAGS = "-fno-objc-arc"; }; };
		27821BB7148E7D6F0099B373 /* TDReplicator.h in Headers */ = {isa = PBXBuildFile; fileRef = 27821BB5148E7D6F0099B373 /* TDReplicator.h */; settings = {ATTRIBUTES = (Public, ); }; };
>>>>>>> f65aeaef
		27821BB8148E7D6F0099B373 /* TDReplicator.m in Sources */ = {isa = PBXBuildFile; fileRef = 27821BB6148E7D6F0099B373 /* TDReplicator.m */; };
		27821BBA148FF56D0099B373 /* TD_Database_Tests.m in Sources */ = {isa = PBXBuildFile; fileRef = 27821BB9148FF56C0099B373 /* TD_Database_Tests.m */; };
		27821BBC149001B30099B373 /* TDReplicator_Tests.m in Sources */ = {isa = PBXBuildFile; fileRef = 27821BBB149001B20099B373 /* TDReplicator_Tests.m */; };
		27821BBE14906FB60099B373 /* TouchDBPrefix.h in Headers */ = {isa = PBXBuildFile; fileRef = 27821BBD14906FB50099B373 /* TouchDBPrefix.h */; };
		27846FB915D475DF0030122F /* MYRegexUtils.h in Headers */ = {isa = PBXBuildFile; fileRef = 27846FB515D475DF0030122F /* MYRegexUtils.h */; };
		27846FBA15D475DF0030122F /* MYRegexUtils.m in Sources */ = {isa = PBXBuildFile; fileRef = 27846FB615D475DF0030122F /* MYRegexUtils.m */; settings = {COMPILER_FLAGS = "-fno-objc-arc"; }; };
		27846FBB15D475DF0030122F /* MYRegexUtils.m in Sources */ = {isa = PBXBuildFile; fileRef = 27846FB615D475DF0030122F /* MYRegexUtils.m */; settings = {COMPILER_FLAGS = "-fno-objc-arc"; }; };
		27846FBC15D475DF0030122F /* MYStreamUtils.h in Headers */ = {isa = PBXBuildFile; fileRef = 27846FB715D475DF0030122F /* MYStreamUtils.h */; };
		27846FBD15D475DF0030122F /* MYStreamUtils.m in Sources */ = {isa = PBXBuildFile; fileRef = 27846FB815D475DF0030122F /* MYStreamUtils.m */; settings = {COMPILER_FLAGS = "-fno-objc-arc"; }; };
		27846FBE15D475DF0030122F /* MYStreamUtils.m in Sources */ = {isa = PBXBuildFile; fileRef = 27846FB815D475DF0030122F /* MYStreamUtils.m */; settings = {COMPILER_FLAGS = "-fno-objc-arc"; }; };
		27846FF115D5C8250030122F /* APITests.m in Sources */ = {isa = PBXBuildFile; fileRef = 27846FF015D5C8250030122F /* APITests.m */; };
		278B0CA0152A8B1900577747 /* TDCanonicalJSON.h in Headers */ = {isa = PBXBuildFile; fileRef = 278B0C9E152A8B1900577747 /* TDCanonicalJSON.h */; };
		278B0CA1152A8B1900577747 /* TDCanonicalJSON.m in Sources */ = {isa = PBXBuildFile; fileRef = 278B0C9F152A8B1900577747 /* TDCanonicalJSON.m */; };
		278B0CA2152A8B1900577747 /* TDCanonicalJSON.m in Sources */ = {isa = PBXBuildFile; fileRef = 278B0C9F152A8B1900577747 /* TDCanonicalJSON.m */; };
		278E4DD81562B40B00DDCEF9 /* MYURLUtils.h in Headers */ = {isa = PBXBuildFile; fileRef = 278E4DD61562B40B00DDCEF9 /* MYURLUtils.h */; };
		278E4DD91562B40B00DDCEF9 /* MYURLUtils.m in Sources */ = {isa = PBXBuildFile; fileRef = 278E4DD71562B40B00DDCEF9 /* MYURLUtils.m */; settings = {COMPILER_FLAGS = "-fno-objc-arc"; }; };
		278E4DDA1562B40B00DDCEF9 /* MYURLUtils.m in Sources */ = {isa = PBXBuildFile; fileRef = 278E4DD71562B40B00DDCEF9 /* MYURLUtils.m */; settings = {COMPILER_FLAGS = "-fno-objc-arc"; }; };
		279906E3149A65B8003D4338 /* TDRemoteRequest.h in Headers */ = {isa = PBXBuildFile; fileRef = 279906E1149A65B7003D4338 /* TDRemoteRequest.h */; };
		279906E5149A65B8003D4338 /* TDRemoteRequest.m in Sources */ = {isa = PBXBuildFile; fileRef = 279906E2149A65B8003D4338 /* TDRemoteRequest.m */; };
		279906E6149A65B8003D4338 /* TDRemoteRequest.m in Sources */ = {isa = PBXBuildFile; fileRef = 279906E2149A65B8003D4338 /* TDRemoteRequest.m */; };
		279906EE149ABFC2003D4338 /* TDBatcher.h in Headers */ = {isa = PBXBuildFile; fileRef = 279906EC149ABFC1003D4338 /* TDBatcher.h */; };
		279906F0149ABFC2003D4338 /* TDBatcher.m in Sources */ = {isa = PBXBuildFile; fileRef = 279906ED149ABFC2003D4338 /* TDBatcher.m */; };
		279906F1149ABFC2003D4338 /* TDBatcher.m in Sources */ = {isa = PBXBuildFile; fileRef = 279906ED149ABFC2003D4338 /* TDBatcher.m */; };
		279C7E2E14F424090004A1E8 /* TDSequenceMap.h in Headers */ = {isa = PBXBuildFile; fileRef = 279C7E2C14F424090004A1E8 /* TDSequenceMap.h */; };
		279C7E2F14F424090004A1E8 /* TDSequenceMap.m in Sources */ = {isa = PBXBuildFile; fileRef = 279C7E2D14F424090004A1E8 /* TDSequenceMap.m */; };
		279C7E3014F424090004A1E8 /* TDSequenceMap.m in Sources */ = {isa = PBXBuildFile; fileRef = 279C7E2D14F424090004A1E8 /* TDSequenceMap.m */; };
		279CE39014D1EDA0009F3FA6 /* Test.m in Sources */ = {isa = PBXBuildFile; fileRef = 27F0749E11CD5B4F00E9A2AB /* Test.m */; settings = {COMPILER_FLAGS = "-fno-objc-arc"; }; };
		279CE3B814D4A885009F3FA6 /* MYBlockUtils.h in Headers */ = {isa = PBXBuildFile; fileRef = 279CE3B614D4A885009F3FA6 /* MYBlockUtils.h */; };
		279CE3B914D4A885009F3FA6 /* MYBlockUtils.m in Sources */ = {isa = PBXBuildFile; fileRef = 279CE3B714D4A885009F3FA6 /* MYBlockUtils.m */; settings = {COMPILER_FLAGS = "-fno-objc-arc"; }; };
		279CE3BA14D4A886009F3FA6 /* MYBlockUtils.m in Sources */ = {isa = PBXBuildFile; fileRef = 279CE3B714D4A885009F3FA6 /* MYBlockUtils.m */; settings = {COMPILER_FLAGS = "-fno-objc-arc"; }; };
		279CE3BB14D4C775009F3FA6 /* MYBlockUtils.m in Sources */ = {isa = PBXBuildFile; fileRef = 279CE3B714D4A885009F3FA6 /* MYBlockUtils.m */; settings = {COMPILER_FLAGS = "-fno-objc-arc"; }; };
		279CE40014D749A7009F3FA6 /* TDMultipartReader.h in Headers */ = {isa = PBXBuildFile; fileRef = 279CE3FE14D749A7009F3FA6 /* TDMultipartReader.h */; };
		279CE40114D749A7009F3FA6 /* TDMultipartReader.m in Sources */ = {isa = PBXBuildFile; fileRef = 279CE3FF14D749A7009F3FA6 /* TDMultipartReader.m */; };
		279CE40214D749A7009F3FA6 /* TDMultipartReader.m in Sources */ = {isa = PBXBuildFile; fileRef = 279CE3FF14D749A7009F3FA6 /* TDMultipartReader.m */; };
		279CE40614D88032009F3FA6 /* TDBlobStore_Tests.m in Sources */ = {isa = PBXBuildFile; fileRef = 279CE40414D88031009F3FA6 /* TDBlobStore_Tests.m */; };
		279CE40A14D8AA23009F3FA6 /* TDMultipartDownloader.h in Headers */ = {isa = PBXBuildFile; fileRef = 279CE40814D8AA23009F3FA6 /* TDMultipartDownloader.h */; };
		279CE40B14D8AA23009F3FA6 /* TDMultipartDownloader.m in Sources */ = {isa = PBXBuildFile; fileRef = 279CE40914D8AA23009F3FA6 /* TDMultipartDownloader.m */; };
		279CE40C14D8AA23009F3FA6 /* TDMultipartDownloader.m in Sources */ = {isa = PBXBuildFile; fileRef = 279CE40914D8AA23009F3FA6 /* TDMultipartDownloader.m */; };
<<<<<<< HEAD
		279EB2CE149140DE00E74185 /* TDView.h in Headers */ = {isa = PBXBuildFile; fileRef = 279EB2CC149140DE00E74185 /* TDView.h */; settings = {ATTRIBUTES = (Private, ); }; };
		279EB2CF149140DE00E74185 /* TDView.m in Sources */ = {isa = PBXBuildFile; fileRef = 279EB2CD149140DE00E74185 /* TDView.m */; };
=======
		279EB2CB14913BBE00E74185 /* TDRouter_Tests.m in Sources */ = {isa = PBXBuildFile; fileRef = 27C7064A1488311100F0F099 /* TDRouter_Tests.m */; };
		279EB2CE149140DE00E74185 /* TD_View.h in Headers */ = {isa = PBXBuildFile; fileRef = 279EB2CC149140DE00E74185 /* TD_View.h */; settings = {ATTRIBUTES = (Public, ); }; };
		279EB2CF149140DE00E74185 /* TD_View.m in Sources */ = {isa = PBXBuildFile; fileRef = 279EB2CD149140DE00E74185 /* TD_View.m */; };
>>>>>>> f65aeaef
		279EB2D11491442500E74185 /* TDInternal.h in Headers */ = {isa = PBXBuildFile; fileRef = 279EB2D01491442500E74185 /* TDInternal.h */; };
		279EB2DB1491C34300E74185 /* TDCollateJSON.h in Headers */ = {isa = PBXBuildFile; fileRef = 279EB2D91491C34300E74185 /* TDCollateJSON.h */; };
		279EB2DC1491C34300E74185 /* TDCollateJSON.m in Sources */ = {isa = PBXBuildFile; fileRef = 279EB2DA1491C34300E74185 /* TDCollateJSON.m */; };
		27A073EC14C0BB6200F52FE7 /* TDMisc.h in Headers */ = {isa = PBXBuildFile; fileRef = 27A073EA14C0BB6200F52FE7 /* TDMisc.h */; };
		27A073ED14C0BB6200F52FE7 /* TDMisc.m in Sources */ = {isa = PBXBuildFile; fileRef = 27A073EB14C0BB6200F52FE7 /* TDMisc.m */; };
		27A073EE14C0BB6200F52FE7 /* TDMisc.m in Sources */ = {isa = PBXBuildFile; fileRef = 27A073EB14C0BB6200F52FE7 /* TDMisc.m */; };
		27A720A0152B959100C0A0E8 /* TD_Attachment.h in Headers */ = {isa = PBXBuildFile; fileRef = 27A7209E152B959100C0A0E8 /* TD_Attachment.h */; settings = {ATTRIBUTES = (Public, ); }; };
		27A720A1152B959100C0A0E8 /* TD_Attachment.m in Sources */ = {isa = PBXBuildFile; fileRef = 27A7209F152B959100C0A0E8 /* TD_Attachment.m */; };
		27A720A2152B959100C0A0E8 /* TD_Attachment.m in Sources */ = {isa = PBXBuildFile; fileRef = 27A7209F152B959100C0A0E8 /* TD_Attachment.m */; };
		27A82E3614A1145000C0B850 /* FMDatabaseAdditions.h in Headers */ = {isa = PBXBuildFile; fileRef = 27A82E3414A1145000C0B850 /* FMDatabaseAdditions.h */; };
		27A82E3814A1145000C0B850 /* FMDatabaseAdditions.m in Sources */ = {isa = PBXBuildFile; fileRef = 27A82E3514A1145000C0B850 /* FMDatabaseAdditions.m */; settings = {COMPILER_FLAGS = "-fno-objc-arc"; }; };
<<<<<<< HEAD
		27A82E3914A1145000C0B850 /* FMDatabaseAdditions.m in Sources */ = {isa = PBXBuildFile; fileRef = 27A82E3514A1145000C0B850 /* FMDatabaseAdditions.m */; };
		27AA409D14AA86AE00E2A5FF /* TDDatabase+Insertion.m in Sources */ = {isa = PBXBuildFile; fileRef = 27AA409A14AA86AD00E2A5FF /* TDDatabase+Insertion.m */; };
		27AA409E14AA86AE00E2A5FF /* TDDatabase+Insertion.m in Sources */ = {isa = PBXBuildFile; fileRef = 27AA409A14AA86AD00E2A5FF /* TDDatabase+Insertion.m */; };
		27AA40A314AA8A6600E2A5FF /* TDDatabase+Replication.m in Sources */ = {isa = PBXBuildFile; fileRef = 27AA40A014AA8A6600E2A5FF /* TDDatabase+Replication.m */; };
		27AA40A414AA8A6600E2A5FF /* TDDatabase+Replication.m in Sources */ = {isa = PBXBuildFile; fileRef = 27AA40A014AA8A6600E2A5FF /* TDDatabase+Replication.m */; };
=======
		27A82E3914A1145000C0B850 /* FMDatabaseAdditions.m in Sources */ = {isa = PBXBuildFile; fileRef = 27A82E3514A1145000C0B850 /* FMDatabaseAdditions.m */; settings = {COMPILER_FLAGS = "-fno-objc-arc"; }; };
		27AA409D14AA86AE00E2A5FF /* TD_Database+Insertion.m in Sources */ = {isa = PBXBuildFile; fileRef = 27AA409A14AA86AD00E2A5FF /* TD_Database+Insertion.m */; };
		27AA409E14AA86AE00E2A5FF /* TD_Database+Insertion.m in Sources */ = {isa = PBXBuildFile; fileRef = 27AA409A14AA86AD00E2A5FF /* TD_Database+Insertion.m */; };
		27AA40A314AA8A6600E2A5FF /* TD_Database+Replication.m in Sources */ = {isa = PBXBuildFile; fileRef = 27AA40A014AA8A6600E2A5FF /* TD_Database+Replication.m */; };
		27AA40A414AA8A6600E2A5FF /* TD_Database+Replication.m in Sources */ = {isa = PBXBuildFile; fileRef = 27AA40A014AA8A6600E2A5FF /* TD_Database+Replication.m */; };
>>>>>>> f65aeaef
		27ADC079152502EE001ABC1D /* TDMultipartDocumentReader.h in Headers */ = {isa = PBXBuildFile; fileRef = 27ADC077152502EE001ABC1D /* TDMultipartDocumentReader.h */; };
		27ADC07A152502EE001ABC1D /* TDMultipartDocumentReader.m in Sources */ = {isa = PBXBuildFile; fileRef = 27ADC078152502EE001ABC1D /* TDMultipartDocumentReader.m */; };
		27ADC07B152502EE001ABC1D /* TDMultipartDocumentReader.m in Sources */ = {isa = PBXBuildFile; fileRef = 27ADC078152502EE001ABC1D /* TDMultipartDocumentReader.m */; };
		27B0B7801491E76200A817AD /* TD_View_Tests.m in Sources */ = {isa = PBXBuildFile; fileRef = 27B0B77F1491E73400A817AD /* TD_View_Tests.m */; };
		27B0B796149290AB00A817AD /* TDChangeTracker.h in Headers */ = {isa = PBXBuildFile; fileRef = 27B0B790149290AB00A817AD /* TDChangeTracker.h */; };
		27B0B797149290AB00A817AD /* TDChangeTracker.m in Sources */ = {isa = PBXBuildFile; fileRef = 27B0B791149290AB00A817AD /* TDChangeTracker.m */; };
		27B0B79E1492932800A817AD /* TDBase64.h in Headers */ = {isa = PBXBuildFile; fileRef = 27B0B79C1492932700A817AD /* TDBase64.h */; };
		27B0B79F1492932800A817AD /* TDBase64.m in Sources */ = {isa = PBXBuildFile; fileRef = 27B0B79D1492932700A817AD /* TDBase64.m */; };
		27B0B7AA1492B83B00A817AD /* Foundation.framework in Frameworks */ = {isa = PBXBuildFile; fileRef = 27F0745C11CD50A600E9A2AB /* Foundation.framework */; };
<<<<<<< HEAD
		27B0B7CD1492B86C00A817AD /* TDDatabase.m in Sources */ = {isa = PBXBuildFile; fileRef = 27F0744711CD4B6D00E9A2AB /* TDDatabase.m */; };
		27B0B7CE1492B86F00A817AD /* TDView.m in Sources */ = {isa = PBXBuildFile; fileRef = 279EB2CD149140DE00E74185 /* TDView.m */; };
		27B0B7CF1492B87200A817AD /* TDBody.m in Sources */ = {isa = PBXBuildFile; fileRef = 27F074AA11CD5D7A00E9A2AB /* TDBody.m */; };
		27B0B7D01492B87500A817AD /* TDRevision.m in Sources */ = {isa = PBXBuildFile; fileRef = 270B3E3814898DF200E0A926 /* TDRevision.m */; };
		27B0B7D11492B87800A817AD /* TDServer.m in Sources */ = {isa = PBXBuildFile; fileRef = 27C706411486BBD500F0F099 /* TDServer.m */; };
=======
		27B0B7B71492B83C00A817AD /* SenTestingKit.framework in Frameworks */ = {isa = PBXBuildFile; fileRef = 270B3DFC1489359000E0A926 /* SenTestingKit.framework */; };
		27B0B7B91492B83C00A817AD /* UIKit.framework in Frameworks */ = {isa = PBXBuildFile; fileRef = 27B0B7B81492B83C00A817AD /* UIKit.framework */; };
		27B0B7BA1492B83C00A817AD /* Foundation.framework in Frameworks */ = {isa = PBXBuildFile; fileRef = 27F0745C11CD50A600E9A2AB /* Foundation.framework */; };
		27B0B7BD1492B83C00A817AD /* libTouchDB.a in Frameworks */ = {isa = PBXBuildFile; fileRef = 27B0B7A91492B83B00A817AD /* libTouchDB.a */; };
		27B0B7CD1492B86C00A817AD /* TD_Database.m in Sources */ = {isa = PBXBuildFile; fileRef = 27F0744711CD4B6D00E9A2AB /* TD_Database.m */; };
		27B0B7CE1492B86F00A817AD /* TD_View.m in Sources */ = {isa = PBXBuildFile; fileRef = 279EB2CD149140DE00E74185 /* TD_View.m */; };
		27B0B7CF1492B87200A817AD /* TD_Body.m in Sources */ = {isa = PBXBuildFile; fileRef = 27F074AA11CD5D7A00E9A2AB /* TD_Body.m */; };
		27B0B7D01492B87500A817AD /* TD_Revision.m in Sources */ = {isa = PBXBuildFile; fileRef = 270B3E3814898DF200E0A926 /* TD_Revision.m */; };
		27B0B7D11492B87800A817AD /* TD_Server.m in Sources */ = {isa = PBXBuildFile; fileRef = 27C706411486BBD500F0F099 /* TD_Server.m */; };
>>>>>>> f65aeaef
		27B0B7D21492B87D00A817AD /* TDCollateJSON.m in Sources */ = {isa = PBXBuildFile; fileRef = 279EB2DA1491C34300E74185 /* TDCollateJSON.m */; };
		27B0B7D51492B88F00A817AD /* TDReplicator.m in Sources */ = {isa = PBXBuildFile; fileRef = 27821BB6148E7D6F0099B373 /* TDReplicator.m */; };
		27B0B7D61492B8A200A817AD /* TDPuller.m in Sources */ = {isa = PBXBuildFile; fileRef = 270B3E2A1489581E00E0A926 /* TDPuller.m */; };
		27B0B7D71492B8A200A817AD /* TDPusher.m in Sources */ = {isa = PBXBuildFile; fileRef = 270B3E3D148D7F0000E0A926 /* TDPusher.m */; };
		27B0B7D81492B8A200A817AD /* TDChangeTracker.m in Sources */ = {isa = PBXBuildFile; fileRef = 27B0B791149290AB00A817AD /* TDChangeTracker.m */; };
		27B0B7DB1492B8A200A817AD /* TDBase64.m in Sources */ = {isa = PBXBuildFile; fileRef = 27B0B79D1492932700A817AD /* TDBase64.m */; };
		27B0B7DC1492B8B200A817AD /* FMDatabase.m in Sources */ = {isa = PBXBuildFile; fileRef = 27F0747011CD51A200E9A2AB /* FMDatabase.m */; settings = {COMPILER_FLAGS = "-fno-objc-arc"; }; };
		27B0B7DD1492B8B200A817AD /* FMResultSet.m in Sources */ = {isa = PBXBuildFile; fileRef = 27F0747211CD51A200E9A2AB /* FMResultSet.m */; settings = {COMPILER_FLAGS = "-fno-objc-arc"; }; };
		27B0B7DE1492B8C100A817AD /* ExceptionUtils.m in Sources */ = {isa = PBXBuildFile; fileRef = 27F0751711CDC80A00E9A2AB /* ExceptionUtils.m */; settings = {COMPILER_FLAGS = "-fno-objc-arc"; }; };
		27B0B7DF1492B8C100A817AD /* Logging.m in Sources */ = {isa = PBXBuildFile; fileRef = 27F0751211CDC7F900E9A2AB /* Logging.m */; settings = {COMPILER_FLAGS = "-fno-objc-arc"; }; };
		27B0B7E01492B8C100A817AD /* CollectionUtils.m in Sources */ = {isa = PBXBuildFile; fileRef = 27F0749C11CD5B4F00E9A2AB /* CollectionUtils.m */; settings = {COMPILER_FLAGS = "-fno-objc-arc"; }; };
		27B0B7E11492B8C100A817AD /* Test.m in Sources */ = {isa = PBXBuildFile; fileRef = 27F0749E11CD5B4F00E9A2AB /* Test.m */; settings = {COMPILER_FLAGS = "-fno-objc-arc"; }; };
		27B0B7F71492BC7A00A817AD /* Foundation.framework in Frameworks */ = {isa = PBXBuildFile; fileRef = 27B0B7F61492BC7A00A817AD /* Foundation.framework */; };
		27B0B7F91492BC8100A817AD /* libsqlite3.dylib in Frameworks */ = {isa = PBXBuildFile; fileRef = 27B0B7F81492BC8000A817AD /* libsqlite3.dylib */; };
		27B0B7FB1492BDE800A817AD /* TD_Database.h in Headers */ = {isa = PBXBuildFile; fileRef = 27F0744611CD4B6D00E9A2AB /* TD_Database.h */; settings = {ATTRIBUTES = (Public, ); }; };
		27B0B7FC1492BDE800A817AD /* TD_View.h in Headers */ = {isa = PBXBuildFile; fileRef = 279EB2CC149140DE00E74185 /* TD_View.h */; settings = {ATTRIBUTES = (Public, ); }; };
		27B0B7FD1492BDE800A817AD /* TD_Body.h in Headers */ = {isa = PBXBuildFile; fileRef = 27F074A911CD5D7A00E9A2AB /* TD_Body.h */; settings = {ATTRIBUTES = (Public, ); }; };
		27B0B7FE1492BDE800A817AD /* TD_Revision.h in Headers */ = {isa = PBXBuildFile; fileRef = 270B3E3714898DF200E0A926 /* TD_Revision.h */; settings = {ATTRIBUTES = (Public, ); }; };
		27B0B7FF1492BDE800A817AD /* TD_Server.h in Headers */ = {isa = PBXBuildFile; fileRef = 27C706401486BBD500F0F099 /* TD_Server.h */; settings = {ATTRIBUTES = (Public, ); }; };
		27B0B8001492BDE800A817AD /* TDRouter.h in Headers */ = {isa = PBXBuildFile; fileRef = 27C706431486BE7100F0F099 /* TDRouter.h */; settings = {ATTRIBUTES = (Public, ); }; };
		27B0B8011492BDE800A817AD /* TDURLProtocol.h in Headers */ = {isa = PBXBuildFile; fileRef = 27C706461487584300F0F099 /* TDURLProtocol.h */; settings = {ATTRIBUTES = (Public, ); }; };
		27B0B8021492BDE800A817AD /* TDReplicator.h in Headers */ = {isa = PBXBuildFile; fileRef = 27821BB5148E7D6F0099B373 /* TDReplicator.h */; settings = {ATTRIBUTES = (Public, ); }; };
		27B0B8031492BDE800A817AD /* TDPuller.h in Headers */ = {isa = PBXBuildFile; fileRef = 270B3E291489581E00E0A926 /* TDPuller.h */; settings = {ATTRIBUTES = (Public, ); }; };
		27B0B8041492BDE800A817AD /* TDPusher.h in Headers */ = {isa = PBXBuildFile; fileRef = 270B3E3C148D7F0000E0A926 /* TDPusher.h */; settings = {ATTRIBUTES = (Public, ); }; };
		27B0B8051492BDE800A817AD /* TouchDB.h in Headers */ = {isa = PBXBuildFile; fileRef = 270B3E1F148938D800E0A926 /* TouchDB.h */; settings = {ATTRIBUTES = (Public, ); }; };
		27B0B80D1492C16300A817AD /* UIKit.framework in Frameworks */ = {isa = PBXBuildFile; fileRef = 27B0B7B81492B83C00A817AD /* UIKit.framework */; };
		27B0B80E1492C16300A817AD /* Foundation.framework in Frameworks */ = {isa = PBXBuildFile; fileRef = 27F0745C11CD50A600E9A2AB /* Foundation.framework */; };
		27B0B8101492C16300A817AD /* CoreGraphics.framework in Frameworks */ = {isa = PBXBuildFile; fileRef = 27B0B80F1492C16300A817AD /* CoreGraphics.framework */; };
		27B0B8161492C16300A817AD /* InfoPlist.strings in Resources */ = {isa = PBXBuildFile; fileRef = 27B0B8141492C16300A817AD /* InfoPlist.strings */; };
		27B0B8181492C16300A817AD /* main.m in Sources */ = {isa = PBXBuildFile; fileRef = 27B0B8171492C16300A817AD /* main.m */; };
		27B0B81C1492C16300A817AD /* DemoAppDelegate.m in Sources */ = {isa = PBXBuildFile; fileRef = 27B0B81B1492C16300A817AD /* DemoAppDelegate.m */; };
		27B0B82D1492C4DB00A817AD /* libsqlite3.dylib in Frameworks */ = {isa = PBXBuildFile; fileRef = 27B0B7F81492BC8000A817AD /* libsqlite3.dylib */; };
		27B0B8531492CBE400A817AD /* libTouchDB.a in Frameworks */ = {isa = PBXBuildFile; fileRef = 27B0B7A91492B83B00A817AD /* libTouchDB.a */; };
<<<<<<< HEAD
		27B0B8551492D0A000A817AD /* TDView_Tests.m in Sources */ = {isa = PBXBuildFile; fileRef = 27B0B77F1491E73400A817AD /* TDView_Tests.m */; };
		27B0B8561492D0A400A817AD /* TDDatabase_Tests.m in Sources */ = {isa = PBXBuildFile; fileRef = 27821BB9148FF56C0099B373 /* TDDatabase_Tests.m */; };
		27B0B8571492D0AA00A817AD /* TDReplicator_Tests.m in Sources */ = {isa = PBXBuildFile; fileRef = 27821BBB149001B20099B373 /* TDReplicator_Tests.m */; };
=======
		27B0B8541492D09B00A817AD /* TDRouter_Tests.m in Sources */ = {isa = PBXBuildFile; fileRef = 27C7064A1488311100F0F099 /* TDRouter_Tests.m */; settings = {COMPILER_FLAGS = "-fno-objc-arc"; }; };
		27B0B8551492D0A000A817AD /* TD_View_Tests.m in Sources */ = {isa = PBXBuildFile; fileRef = 27B0B77F1491E73400A817AD /* TD_View_Tests.m */; settings = {COMPILER_FLAGS = "-fno-objc-arc"; }; };
		27B0B8561492D0A400A817AD /* TD_Database_Tests.m in Sources */ = {isa = PBXBuildFile; fileRef = 27821BB9148FF56C0099B373 /* TD_Database_Tests.m */; settings = {COMPILER_FLAGS = "-fno-objc-arc"; }; };
		27B0B8571492D0AA00A817AD /* TDReplicator_Tests.m in Sources */ = {isa = PBXBuildFile; fileRef = 27821BBB149001B20099B373 /* TDReplicator_Tests.m */; settings = {COMPILER_FLAGS = "-fno-objc-arc"; }; };
>>>>>>> f65aeaef
		27C40C7914EC58BC00994283 /* TDReplicatorManager.h in Headers */ = {isa = PBXBuildFile; fileRef = 27C40C7714EC58BC00994283 /* TDReplicatorManager.h */; };
		27C40C7A14EC58BC00994283 /* TDReplicatorManager.m in Sources */ = {isa = PBXBuildFile; fileRef = 27C40C7814EC58BC00994283 /* TDReplicatorManager.m */; };
		27C40C7B14EC58BC00994283 /* TDReplicatorManager.m in Sources */ = {isa = PBXBuildFile; fileRef = 27C40C7814EC58BC00994283 /* TDReplicatorManager.m */; };
		27C5305414DF3A050078F886 /* TDMultipartUploader.h in Headers */ = {isa = PBXBuildFile; fileRef = 27C5305214DF3A050078F886 /* TDMultipartUploader.h */; };
		27C5305514DF3A050078F886 /* TDMultipartUploader.m in Sources */ = {isa = PBXBuildFile; fileRef = 27C5305314DF3A050078F886 /* TDMultipartUploader.m */; };
		27C5305614DF3A050078F886 /* TDMultipartUploader.m in Sources */ = {isa = PBXBuildFile; fileRef = 27C5305314DF3A050078F886 /* TDMultipartUploader.m */; };
		27C5308414E09E2B0078F886 /* TDBlobStore_Tests.m in Sources */ = {isa = PBXBuildFile; fileRef = 279CE40414D88031009F3FA6 /* TDBlobStore_Tests.m */; };
		27C5308514E09E2C0078F886 /* TDBlobStore_Tests.m in Sources */ = {isa = PBXBuildFile; fileRef = 279CE40414D88031009F3FA6 /* TDBlobStore_Tests.m */; };
<<<<<<< HEAD
=======
		27C706421486BBD500F0F099 /* TD_Server.m in Sources */ = {isa = PBXBuildFile; fileRef = 27C706411486BBD500F0F099 /* TD_Server.m */; };
		27C706481487584300F0F099 /* TDURLProtocol.m in Sources */ = {isa = PBXBuildFile; fileRef = 27C706471487584300F0F099 /* TDURLProtocol.m */; };
		27C706701488634300F0F099 /* AppKit.framework in Frameworks */ = {isa = PBXBuildFile; fileRef = 27C7066F1488634300F0F099 /* AppKit.framework */; };
>>>>>>> f65aeaef
		27C70698148864BA00F0F099 /* Cocoa.framework in Frameworks */ = {isa = PBXBuildFile; fileRef = 27C70697148864BA00F0F099 /* Cocoa.framework */; };
		27C706D31488679500F0F099 /* DemoAppController.m in Sources */ = {isa = PBXBuildFile; fileRef = 27C706CC1488679500F0F099 /* DemoAppController.m */; };
		27C706D41488679500F0F099 /* DemoQuery.m in Sources */ = {isa = PBXBuildFile; fileRef = 27C706CE1488679500F0F099 /* DemoQuery.m */; };
		27C706D61488679500F0F099 /* ShoppingDemo.xib in Resources */ = {isa = PBXBuildFile; fileRef = 27C706D01488679500F0F099 /* ShoppingDemo.xib */; };
		27C706D71488679500F0F099 /* ShoppingItem.m in Sources */ = {isa = PBXBuildFile; fileRef = 27C706D21488679500F0F099 /* ShoppingItem.m */; };
		27CF5D2D152F514A0015D7A9 /* TDStatus.m in Sources */ = {isa = PBXBuildFile; fileRef = 27CF5D2C152F514A0015D7A9 /* TDStatus.m */; };
		27CF5D2E152F514A0015D7A9 /* TDStatus.m in Sources */ = {isa = PBXBuildFile; fileRef = 27CF5D2C152F514A0015D7A9 /* TDStatus.m */; };
		27D895CB14E4EF9E00AC701E /* Entitlements.plist in Resources */ = {isa = PBXBuildFile; fileRef = 2714CF511496AE5B00E03341 /* Entitlements.plist */; };
		27D90B1815601C340000735E /* MYErrorUtils.m in Sources */ = {isa = PBXBuildFile; fileRef = 27D90B1715601C2F0000735E /* MYErrorUtils.m */; settings = {COMPILER_FLAGS = "-fno-objc-arc"; }; };
		27D90B1915601C350000735E /* MYErrorUtils.m in Sources */ = {isa = PBXBuildFile; fileRef = 27D90B1715601C2F0000735E /* MYErrorUtils.m */; settings = {COMPILER_FLAGS = "-fno-objc-arc"; }; };
		27D90B1A15601F8C0000735E /* Security.framework in Frameworks */ = {isa = PBXBuildFile; fileRef = 27E7FB02155DBDA20025F93A /* Security.framework */; };
		27DA42F8158E66DD00F9E7B5 /* TouchRevision.h in Headers */ = {isa = PBXBuildFile; fileRef = 27DA42F6158E66DD00F9E7B5 /* TouchRevision.h */; settings = {ATTRIBUTES = (Public, ); }; };
		27DA42F9158E66DD00F9E7B5 /* TouchRevision.m in Sources */ = {isa = PBXBuildFile; fileRef = 27DA42F7158E66DD00F9E7B5 /* TouchRevision.m */; };
		27DA42FA158E66DD00F9E7B5 /* TouchRevision.m in Sources */ = {isa = PBXBuildFile; fileRef = 27DA42F7158E66DD00F9E7B5 /* TouchRevision.m */; };
		27DA42FD158E7D3500F9E7B5 /* TouchDatabase.h in Headers */ = {isa = PBXBuildFile; fileRef = 27DA42FB158E7D3500F9E7B5 /* TouchDatabase.h */; settings = {ATTRIBUTES = (Public, ); }; };
		27DA42FE158E7D3500F9E7B5 /* TouchDatabase.m in Sources */ = {isa = PBXBuildFile; fileRef = 27DA42FC158E7D3500F9E7B5 /* TouchDatabase.m */; };
		27DA42FF158E7D3500F9E7B5 /* TouchDatabase.m in Sources */ = {isa = PBXBuildFile; fileRef = 27DA42FC158E7D3500F9E7B5 /* TouchDatabase.m */; };
		27DA4308158FA35600F9E7B5 /* TDCache.h in Headers */ = {isa = PBXBuildFile; fileRef = 27DA4306158FA35600F9E7B5 /* TDCache.h */; };
		27DA4309158FA35600F9E7B5 /* TDCache.m in Sources */ = {isa = PBXBuildFile; fileRef = 27DA4307158FA35600F9E7B5 /* TDCache.m */; };
		27DA430A158FA35600F9E7B5 /* TDCache.m in Sources */ = {isa = PBXBuildFile; fileRef = 27DA4307158FA35600F9E7B5 /* TDCache.m */; };
		27DA4312158FB79F00F9E7B5 /* TouchQuery.h in Headers */ = {isa = PBXBuildFile; fileRef = 27DA4310158FB79E00F9E7B5 /* TouchQuery.h */; settings = {ATTRIBUTES = (Public, ); }; };
		27DA4313158FB79F00F9E7B5 /* TouchQuery.m in Sources */ = {isa = PBXBuildFile; fileRef = 27DA4311158FB79E00F9E7B5 /* TouchQuery.m */; };
		27DA4314158FB79F00F9E7B5 /* TouchQuery.m in Sources */ = {isa = PBXBuildFile; fileRef = 27DA4311158FB79E00F9E7B5 /* TouchQuery.m */; };
		27DA4319158FD9B400F9E7B5 /* TouchUITableSource.m in Sources */ = {isa = PBXBuildFile; fileRef = 27DA4318158FD9B400F9E7B5 /* TouchUITableSource.m */; };
		27DA4345159125B500F9E7B5 /* TouchDatabaseManager.h in Headers */ = {isa = PBXBuildFile; fileRef = 27DA4343159125B500F9E7B5 /* TouchDatabaseManager.h */; settings = {ATTRIBUTES = (Public, ); }; };
		27DA4346159125B500F9E7B5 /* TouchDatabaseManager.m in Sources */ = {isa = PBXBuildFile; fileRef = 27DA4344159125B500F9E7B5 /* TouchDatabaseManager.m */; };
		27DA4347159125B500F9E7B5 /* TouchDatabaseManager.m in Sources */ = {isa = PBXBuildFile; fileRef = 27DA4344159125B500F9E7B5 /* TouchDatabaseManager.m */; };
		27DA434A15912AFD00F9E7B5 /* TouchView.h in Headers */ = {isa = PBXBuildFile; fileRef = 27DA434815912AFD00F9E7B5 /* TouchView.h */; settings = {ATTRIBUTES = (Public, ); }; };
		27DA434B15912AFD00F9E7B5 /* TouchView.m in Sources */ = {isa = PBXBuildFile; fileRef = 27DA434915912AFD00F9E7B5 /* TouchView.m */; };
		27DA434C15912AFD00F9E7B5 /* TouchView.m in Sources */ = {isa = PBXBuildFile; fileRef = 27DA434915912AFD00F9E7B5 /* TouchView.m */; };
		27DA435015918C0200F9E7B5 /* MYDynamicObject.h in Headers */ = {isa = PBXBuildFile; fileRef = 27DA434E15918C0200F9E7B5 /* MYDynamicObject.h */; };
		27DA435115918C0200F9E7B5 /* MYDynamicObject.m in Sources */ = {isa = PBXBuildFile; fileRef = 27DA434F15918C0200F9E7B5 /* MYDynamicObject.m */; settings = {COMPILER_FLAGS = "-fno-objc-arc"; }; };
		27DA435215918C0200F9E7B5 /* MYDynamicObject.m in Sources */ = {isa = PBXBuildFile; fileRef = 27DA434F15918C0200F9E7B5 /* MYDynamicObject.m */; settings = {COMPILER_FLAGS = "-fno-objc-arc"; }; };
		27DA435715918C8E00F9E7B5 /* TouchModel.h in Headers */ = {isa = PBXBuildFile; fileRef = 27DA435315918C8C00F9E7B5 /* TouchModel.h */; settings = {ATTRIBUTES = (Public, ); }; };
		27DA435815918C8E00F9E7B5 /* TouchModel.m in Sources */ = {isa = PBXBuildFile; fileRef = 27DA435415918C8C00F9E7B5 /* TouchModel.m */; };
		27DA435915918C8E00F9E7B5 /* TouchModel.m in Sources */ = {isa = PBXBuildFile; fileRef = 27DA435415918C8C00F9E7B5 /* TouchModel.m */; };
		27DA435A15918C8E00F9E7B5 /* TouchModelFactory.h in Headers */ = {isa = PBXBuildFile; fileRef = 27DA435515918C8D00F9E7B5 /* TouchModelFactory.h */; settings = {ATTRIBUTES = (Public, ); }; };
		27DA435B15918C8E00F9E7B5 /* TouchModelFactory.m in Sources */ = {isa = PBXBuildFile; fileRef = 27DA435615918C8E00F9E7B5 /* TouchModelFactory.m */; };
		27DA435C15918C8E00F9E7B5 /* TouchModelFactory.m in Sources */ = {isa = PBXBuildFile; fileRef = 27DA435615918C8E00F9E7B5 /* TouchModelFactory.m */; };
		27DA435E159230AA00F9E7B5 /* TDRouter.m in Sources */ = {isa = PBXBuildFile; fileRef = 27C706441486BE7100F0F099 /* TDRouter.m */; };
		27DA435F159230AC00F9E7B5 /* TDRouter.m in Sources */ = {isa = PBXBuildFile; fileRef = 27C706441486BE7100F0F099 /* TDRouter.m */; };
		27DA4360159230B100F9E7B5 /* TDRouter+Handlers.m in Sources */ = {isa = PBXBuildFile; fileRef = 2700BC5B14B64AA600B5B297 /* TDRouter+Handlers.m */; };
		27DA4361159230B200F9E7B5 /* TDRouter+Handlers.m in Sources */ = {isa = PBXBuildFile; fileRef = 2700BC5B14B64AA600B5B297 /* TDRouter+Handlers.m */; };
		27DA43621592387400F9E7B5 /* TouchDatabaseManager.h in Headers */ = {isa = PBXBuildFile; fileRef = 27DA4343159125B500F9E7B5 /* TouchDatabaseManager.h */; settings = {ATTRIBUTES = (Public, ); }; };
		27DA43631592387400F9E7B5 /* TouchDatabase.h in Headers */ = {isa = PBXBuildFile; fileRef = 27DA42FB158E7D3500F9E7B5 /* TouchDatabase.h */; settings = {ATTRIBUTES = (Public, ); }; };
		27DA43641592387400F9E7B5 /* TouchDocument.h in Headers */ = {isa = PBXBuildFile; fileRef = 27ED862E157D0FC600712B33 /* TouchDocument.h */; settings = {ATTRIBUTES = (Public, ); }; };
		27DA43651592387400F9E7B5 /* TouchRevision.h in Headers */ = {isa = PBXBuildFile; fileRef = 27DA42F6158E66DD00F9E7B5 /* TouchRevision.h */; settings = {ATTRIBUTES = (Public, ); }; };
		27DA43661592387400F9E7B5 /* TouchView.h in Headers */ = {isa = PBXBuildFile; fileRef = 27DA434815912AFD00F9E7B5 /* TouchView.h */; settings = {ATTRIBUTES = (Public, ); }; };
		27DA43671592387400F9E7B5 /* TouchQuery.h in Headers */ = {isa = PBXBuildFile; fileRef = 27DA4310158FB79E00F9E7B5 /* TouchQuery.h */; settings = {ATTRIBUTES = (Public, ); }; };
		27DA43681592387400F9E7B5 /* TouchModel.h in Headers */ = {isa = PBXBuildFile; fileRef = 27DA435315918C8C00F9E7B5 /* TouchModel.h */; settings = {ATTRIBUTES = (Public, ); }; };
		27DA43691592387400F9E7B5 /* TouchModelFactory.h in Headers */ = {isa = PBXBuildFile; fileRef = 27DA435515918C8D00F9E7B5 /* TouchModelFactory.h */; settings = {ATTRIBUTES = (Public, ); }; };
		27DB90D714DB249700FC7118 /* GTMNSData+zlib.h in Headers */ = {isa = PBXBuildFile; fileRef = 27DB90D514DB249700FC7118 /* GTMNSData+zlib.h */; };
		27DB90D814DB249700FC7118 /* GTMNSData+zlib.m in Sources */ = {isa = PBXBuildFile; fileRef = 27DB90D614DB249700FC7118 /* GTMNSData+zlib.m */; settings = {COMPILER_FLAGS = "-fno-objc-arc"; }; };
		27DB90D914DB249700FC7118 /* GTMNSData+zlib.m in Sources */ = {isa = PBXBuildFile; fileRef = 27DB90D614DB249700FC7118 /* GTMNSData+zlib.m */; settings = {COMPILER_FLAGS = "-fno-objc-arc"; }; };
		27DB90DB14DB24E800FC7118 /* GTMDefines.h in Headers */ = {isa = PBXBuildFile; fileRef = 27DB90DA14DB24E800FC7118 /* GTMDefines.h */; };
		27DB90DD14DB250500FC7118 /* libz.dylib in Frameworks */ = {isa = PBXBuildFile; fileRef = 27DB90DC14DB250500FC7118 /* libz.dylib */; };
		27DB90DF14DB4B0100FC7118 /* libz.dylib in Frameworks */ = {isa = PBXBuildFile; fileRef = 27DB90DE14DB4B0100FC7118 /* libz.dylib */; };
		27DB90E014DB4B0A00FC7118 /* libz.dylib in Frameworks */ = {isa = PBXBuildFile; fileRef = 27DB90DE14DB4B0100FC7118 /* libz.dylib */; };
		27E00C8E14EC2C74004BCBA9 /* SystemConfiguration.framework in Frameworks */ = {isa = PBXBuildFile; fileRef = 27E00C8D14EC2C74004BCBA9 /* SystemConfiguration.framework */; };
		27E00C8F14EC2CAB004BCBA9 /* SystemConfiguration.framework in Frameworks */ = {isa = PBXBuildFile; fileRef = 27E00C8D14EC2C74004BCBA9 /* SystemConfiguration.framework */; };
		27E11F0D14ACFFC60006B340 /* TDHTTPServer.h in Headers */ = {isa = PBXBuildFile; fileRef = 27E11F0C14ACFFC60006B340 /* TDHTTPServer.h */; };
		27E11F1014AD15940006B340 /* TDHTTPResponse.h in Headers */ = {isa = PBXBuildFile; fileRef = 27E11F0E14AD15940006B340 /* TDHTTPResponse.h */; };
		27E11F1114AD15940006B340 /* TDHTTPResponse.m in Sources */ = {isa = PBXBuildFile; fileRef = 27E11F0F14AD15940006B340 /* TDHTTPResponse.m */; };
		27E11F1214AD172F0006B340 /* TouchDBListener-Mac.framework in Frameworks */ = {isa = PBXBuildFile; fileRef = 275315D514ACF0A10065964D /* TouchDBListener-Mac.framework */; };
		27E2E5A3159383E9005B9234 /* TouchAttachment.h in Headers */ = {isa = PBXBuildFile; fileRef = 27E2E5A1159383E9005B9234 /* TouchAttachment.h */; settings = {ATTRIBUTES = (Public, ); }; };
		27E2E5A4159383E9005B9234 /* TouchAttachment.m in Sources */ = {isa = PBXBuildFile; fileRef = 27E2E5A2159383E9005B9234 /* TouchAttachment.m */; };
		27E2E5A5159383E9005B9234 /* TouchAttachment.m in Sources */ = {isa = PBXBuildFile; fileRef = 27E2E5A2159383E9005B9234 /* TouchAttachment.m */; };
		27E2E5CD159533A5005B9234 /* TouchReplication.h in Headers */ = {isa = PBXBuildFile; fileRef = 27E2E5CB159533A5005B9234 /* TouchReplication.h */; settings = {ATTRIBUTES = (Public, ); }; };
		27E2E5CE159533A5005B9234 /* TouchReplication.m in Sources */ = {isa = PBXBuildFile; fileRef = 27E2E5CC159533A5005B9234 /* TouchReplication.m */; };
		27E2E5CF159533A5005B9234 /* TouchReplication.m in Sources */ = {isa = PBXBuildFile; fileRef = 27E2E5CC159533A5005B9234 /* TouchReplication.m */; };
		27E2E61715993CB4005B9234 /* TDURLProtocol.m in Sources */ = {isa = PBXBuildFile; fileRef = 27C706471487584300F0F099 /* TDURLProtocol.m */; };
		27E2E61815993CB6005B9234 /* TDURLProtocol.m in Sources */ = {isa = PBXBuildFile; fileRef = 27C706471487584300F0F099 /* TDURLProtocol.m */; };
		27E4152F154F6E8500771FC5 /* TDStatus.h in Headers */ = {isa = PBXBuildFile; fileRef = 274F9807152E6E0C00247C46 /* TDStatus.h */; settings = {ATTRIBUTES = (Public, ); }; };
		27E41530154F6E9C00771FC5 /* TDStatus.h in Headers */ = {isa = PBXBuildFile; fileRef = 274F9807152E6E0C00247C46 /* TDStatus.h */; settings = {ATTRIBUTES = (Public, ); }; };
		27E7FAEC155D78C20025F93A /* TDChangeTracker_Tests.m in Sources */ = {isa = PBXBuildFile; fileRef = 27E7FAEA155D78C20025F93A /* TDChangeTracker_Tests.m */; };
		27E7FAED155D78DA0025F93A /* TDChangeTracker_Tests.m in Sources */ = {isa = PBXBuildFile; fileRef = 27E7FAEA155D78C20025F93A /* TDChangeTracker_Tests.m */; };
		27E7FAEE155D7F110025F93A /* CoreServices.framework in Frameworks */ = {isa = PBXBuildFile; fileRef = 275315F714ACF2500065964D /* CoreServices.framework */; };
		27E7FAF0155D8EBA0025F93A /* CFNetwork.framework in Frameworks */ = {isa = PBXBuildFile; fileRef = 27E7FAEF155D8EBA0025F93A /* CFNetwork.framework */; };
		27E7FAF1155D8ECE0025F93A /* CFNetwork.framework in Frameworks */ = {isa = PBXBuildFile; fileRef = 27E7FAEF155D8EBA0025F93A /* CFNetwork.framework */; };
		27E7FB03155DBDA20025F93A /* Security.framework in Frameworks */ = {isa = PBXBuildFile; fileRef = 27E7FB02155DBDA20025F93A /* Security.framework */; };
		27E7FB04155DBDBF0025F93A /* Security.framework in Frameworks */ = {isa = PBXBuildFile; fileRef = 275315F414ACF1CC0065964D /* Security.framework */; };
<<<<<<< HEAD
		27ED8630157D0FC600712B33 /* TouchDocument.h in Headers */ = {isa = PBXBuildFile; fileRef = 27ED862E157D0FC600712B33 /* TouchDocument.h */; settings = {ATTRIBUTES = (Public, ); }; };
		27ED8631157D0FC600712B33 /* TouchDocument.m in Sources */ = {isa = PBXBuildFile; fileRef = 27ED862F157D0FC600712B33 /* TouchDocument.m */; };
		27ED8632157D0FC600712B33 /* TouchDocument.m in Sources */ = {isa = PBXBuildFile; fileRef = 27ED862F157D0FC600712B33 /* TouchDocument.m */; };
		27ED9A971639D8D2000C844A /* TouchServ.m in Sources */ = {isa = PBXBuildFile; fileRef = 27ED9A961639D8D2000C844A /* TouchServ.m */; };
		27F08C8B15A7A31B003C3E2B /* TDAttachment.h in Headers */ = {isa = PBXBuildFile; fileRef = 27A7209E152B959100C0A0E8 /* TDAttachment.h */; settings = {ATTRIBUTES = (Public, ); }; };
=======
		27ED9AA1163B01D5000C844A /* TDSocketChangeTracker.h in Headers */ = {isa = PBXBuildFile; fileRef = 27ED9AA0163B01D5000C844A /* TDSocketChangeTracker.h */; };
		27ED9AA3163B01E2000C844A /* TDSocketChangeTracker.m in Sources */ = {isa = PBXBuildFile; fileRef = 27ED9AA2163B01E2000C844A /* TDSocketChangeTracker.m */; };
		27ED9AA4163B01E2000C844A /* TDSocketChangeTracker.m in Sources */ = {isa = PBXBuildFile; fileRef = 27ED9AA2163B01E2000C844A /* TDSocketChangeTracker.m */; };
		27F0744A11CD4BA000E9A2AB /* libsqlite3.dylib in Frameworks */ = {isa = PBXBuildFile; fileRef = 27F0744911CD4BA000E9A2AB /* libsqlite3.dylib */; };
		27F0745D11CD50A600E9A2AB /* Foundation.framework in Frameworks */ = {isa = PBXBuildFile; fileRef = 27F0745C11CD50A600E9A2AB /* Foundation.framework */; };
		27F0747611CD51A200E9A2AB /* FMDatabase.m in Sources */ = {isa = PBXBuildFile; fileRef = 27F0747011CD51A200E9A2AB /* FMDatabase.m */; };
		27F0747711CD51A200E9A2AB /* FMResultSet.m in Sources */ = {isa = PBXBuildFile; fileRef = 27F0747211CD51A200E9A2AB /* FMResultSet.m */; };
		27F0749F11CD5B4F00E9A2AB /* CollectionUtils.m in Sources */ = {isa = PBXBuildFile; fileRef = 27F0749C11CD5B4F00E9A2AB /* CollectionUtils.m */; };
		27F074A011CD5B4F00E9A2AB /* Test.m in Sources */ = {isa = PBXBuildFile; fileRef = 27F0749E11CD5B4F00E9A2AB /* Test.m */; };
		27F074AB11CD5D7A00E9A2AB /* TD_Body.m in Sources */ = {isa = PBXBuildFile; fileRef = 27F074AA11CD5D7A00E9A2AB /* TD_Body.m */; };
		27F0751311CDC7F900E9A2AB /* Logging.m in Sources */ = {isa = PBXBuildFile; fileRef = 27F0751211CDC7F900E9A2AB /* Logging.m */; };
		27F0751811CDC80A00E9A2AB /* ExceptionUtils.m in Sources */ = {isa = PBXBuildFile; fileRef = 27F0751711CDC80A00E9A2AB /* ExceptionUtils.m */; };
		27F08C8A15A7A30D003C3E2B /* TD_DatabaseManager.h in Headers */ = {isa = PBXBuildFile; fileRef = 2751D4E2151BAE7000F7FD57 /* TD_DatabaseManager.h */; settings = {ATTRIBUTES = (Public, ); }; };
		27F08C8B15A7A31B003C3E2B /* TD_Attachment.h in Headers */ = {isa = PBXBuildFile; fileRef = 27A7209E152B959100C0A0E8 /* TD_Attachment.h */; settings = {ATTRIBUTES = (Public, ); }; };
>>>>>>> f65aeaef
		27F12887156ABE24008465C2 /* OAConsumer.m in Sources */ = {isa = PBXBuildFile; fileRef = 27F12856156ABE24008465C2 /* OAConsumer.m */; settings = {COMPILER_FLAGS = "-fno-objc-arc"; }; };
		27F12890156ABE24008465C2 /* OAMutableURLRequest.m in Sources */ = {isa = PBXBuildFile; fileRef = 27F1285C156ABE24008465C2 /* OAMutableURLRequest.m */; settings = {COMPILER_FLAGS = "-fno-objc-arc"; }; };
		27F12893156ABE24008465C2 /* OAPlaintextSignatureProvider.m in Sources */ = {isa = PBXBuildFile; fileRef = 27F1285E156ABE24008465C2 /* OAPlaintextSignatureProvider.m */; settings = {COMPILER_FLAGS = "-fno-objc-arc"; }; };
		27F12899156ABE24008465C2 /* OARequestParameter.m in Sources */ = {isa = PBXBuildFile; fileRef = 27F12862156ABE24008465C2 /* OARequestParameter.m */; settings = {COMPILER_FLAGS = "-fno-objc-arc"; }; };
		27F128A1156ABE24008465C2 /* OAToken.m in Sources */ = {isa = PBXBuildFile; fileRef = 27F12868156ABE24008465C2 /* OAToken.m */; settings = {COMPILER_FLAGS = "-fno-objc-arc"; }; };
		27F128A8156ABFE0008465C2 /* NSMutableURLRequest+Parameters.m in Sources */ = {isa = PBXBuildFile; fileRef = 27F128A7156ABFE0008465C2 /* NSMutableURLRequest+Parameters.m */; settings = {COMPILER_FLAGS = "-fno-objc-arc"; }; };
		27F128A9156ABFE0008465C2 /* NSMutableURLRequest+Parameters.m in Sources */ = {isa = PBXBuildFile; fileRef = 27F128A7156ABFE0008465C2 /* NSMutableURLRequest+Parameters.m */; settings = {COMPILER_FLAGS = "-fno-objc-arc"; }; };
		27F128AB156AC004008465C2 /* NSMutableURLRequest+Parameters.h in Headers */ = {isa = PBXBuildFile; fileRef = 27F128AA156AC004008465C2 /* NSMutableURLRequest+Parameters.h */; };
		27F128B1156AC1CA008465C2 /* TDOAuth1Authorizer.h in Headers */ = {isa = PBXBuildFile; fileRef = 27F128AF156AC1C8008465C2 /* TDOAuth1Authorizer.h */; };
		27F128B2156AC1CA008465C2 /* TDOAuth1Authorizer.m in Sources */ = {isa = PBXBuildFile; fileRef = 27F128B0156AC1C9008465C2 /* TDOAuth1Authorizer.m */; };
		27F128B3156AC1CA008465C2 /* TDOAuth1Authorizer.m in Sources */ = {isa = PBXBuildFile; fileRef = 27F128B0156AC1C9008465C2 /* TDOAuth1Authorizer.m */; };
		27F128B5156AC8B7008465C2 /* OAToken.m in Sources */ = {isa = PBXBuildFile; fileRef = 27F12868156ABE24008465C2 /* OAToken.m */; settings = {COMPILER_FLAGS = "-fno-objc-arc"; }; };
		27F128B7156AC8C5008465C2 /* OAPlaintextSignatureProvider.m in Sources */ = {isa = PBXBuildFile; fileRef = 27F1285E156ABE24008465C2 /* OAPlaintextSignatureProvider.m */; settings = {COMPILER_FLAGS = "-fno-objc-arc"; }; };
		27F128B8156AC8EC008465C2 /* OAConsumer.m in Sources */ = {isa = PBXBuildFile; fileRef = 27F12856156ABE24008465C2 /* OAConsumer.m */; settings = {COMPILER_FLAGS = "-fno-objc-arc"; }; };
		27F128B9156AC8F0008465C2 /* OAMutableURLRequest.m in Sources */ = {isa = PBXBuildFile; fileRef = 27F1285C156ABE24008465C2 /* OAMutableURLRequest.m */; settings = {COMPILER_FLAGS = "-fno-objc-arc"; }; };
		27F3A5D015ED427200263663 /* MYRegexUtils.m in Sources */ = {isa = PBXBuildFile; fileRef = 27846FB615D475DF0030122F /* MYRegexUtils.m */; settings = {COMPILER_FLAGS = "-fno-objc-arc"; }; };
		27F3A5DD15ED496900263663 /* APITests.m in Sources */ = {isa = PBXBuildFile; fileRef = 27846FF015D5C8250030122F /* APITests.m */; };
		DA023B4614BCA94C008184BB /* Foundation.framework in Frameworks */ = {isa = PBXBuildFile; fileRef = 27F0745C11CD50A600E9A2AB /* Foundation.framework */; };
		DA147C0C14BCA98A0052DA4D /* TDListener.m in Sources */ = {isa = PBXBuildFile; fileRef = 275315DF14ACF0A20065964D /* TDListener.m */; };
		DA147C0D14BCA98A0052DA4D /* TDHTTPConnection.m in Sources */ = {isa = PBXBuildFile; fileRef = 2753160B14ACFC2A0065964D /* TDHTTPConnection.m */; };
		DA147C0E14BCA98A0052DA4D /* TDHTTPResponse.m in Sources */ = {isa = PBXBuildFile; fileRef = 27E11F0F14AD15940006B340 /* TDHTTPResponse.m */; };
		DA147C1314BCAA870052DA4D /* DDData.m in Sources */ = {isa = PBXBuildFile; fileRef = 2753155214ACEFC90065964D /* DDData.m */; };
		DA147C1414BCAA870052DA4D /* DDNumber.m in Sources */ = {isa = PBXBuildFile; fileRef = 2753155414ACEFC90065964D /* DDNumber.m */; };
		DA147C1514BCAA870052DA4D /* DDRange.m in Sources */ = {isa = PBXBuildFile; fileRef = 2753155614ACEFC90065964D /* DDRange.m */; };
		DA147C1614BCAA8F0052DA4D /* DDLog.m in Sources */ = {isa = PBXBuildFile; fileRef = 275315B814ACF0330065964D /* DDLog.m */; };
		DA147C1714BCAA9C0052DA4D /* GCDAsyncSocket.m in Sources */ = {isa = PBXBuildFile; fileRef = 275315A914ACF00B0065964D /* GCDAsyncSocket.m */; settings = {COMPILER_FLAGS = "-Wno-undeclared-selector"; }; };
		DA147C1814BCAAAD0052DA4D /* HTTPAuthenticationRequest.m in Sources */ = {isa = PBXBuildFile; fileRef = 2753155814ACEFC90065964D /* HTTPAuthenticationRequest.m */; };
		DA147C1914BCAAAD0052DA4D /* HTTPConnection.m in Sources */ = {isa = PBXBuildFile; fileRef = 2753155A14ACEFC90065964D /* HTTPConnection.m */; };
		DA147C1A14BCAAAD0052DA4D /* HTTPMessage.m in Sources */ = {isa = PBXBuildFile; fileRef = 2753155D14ACEFC90065964D /* HTTPMessage.m */; };
		DA147C1B14BCAAAD0052DA4D /* HTTPServer.m in Sources */ = {isa = PBXBuildFile; fileRef = 2753156014ACEFC90065964D /* HTTPServer.m */; settings = {COMPILER_FLAGS = "-Wno-undeclared-selector"; }; };
		DA147C1C14BCAABE0052DA4D /* HTTPDataResponse.m in Sources */ = {isa = PBXBuildFile; fileRef = 2753156514ACEFC90065964D /* HTTPDataResponse.m */; };
		DA147C1D14BCAABE0052DA4D /* HTTPFileResponse.m in Sources */ = {isa = PBXBuildFile; fileRef = 2753156914ACEFC90065964D /* HTTPFileResponse.m */; };
		DA147C1E14BCAABE0052DA4D /* WebSocket.m in Sources */ = {isa = PBXBuildFile; fileRef = 2753156D14ACEFC90065964D /* WebSocket.m */; };
		DA147C2514BCAC3B0052DA4D /* Foundation.framework in Frameworks */ = {isa = PBXBuildFile; fileRef = 27B0B7F61492BC7A00A817AD /* Foundation.framework */; };
		DA147C3C14BCAC780052DA4D /* MobileCoreServices.framework in Frameworks */ = {isa = PBXBuildFile; fileRef = DA147C3A14BCAC780052DA4D /* MobileCoreServices.framework */; };
		DA147C3D14BCAC780052DA4D /* Security.framework in Frameworks */ = {isa = PBXBuildFile; fileRef = DA147C3B14BCAC780052DA4D /* Security.framework */; };
		DA147C3E14BCAC9D0052DA4D /* TDListener.h in Headers */ = {isa = PBXBuildFile; fileRef = 275315DE14ACF0A20065964D /* TDListener.h */; settings = {ATTRIBUTES = (Public, ); }; };
/* End PBXBuildFile section */

/* Begin PBXContainerItemProxy section */
		270BDD6E15645127007D52F6 /* PBXContainerItemProxy */ = {
			isa = PBXContainerItemProxy;
			containerPortal = 08FB7793FE84155DC02AAC07 /* Project object */;
			proxyType = 1;
			remoteGlobalIDString = 275315D414ACF0A10065964D;
			remoteInfo = TouchDBListener;
		};
		270BDD701564512A007D52F6 /* PBXContainerItemProxy */ = {
			isa = PBXContainerItemProxy;
			containerPortal = 08FB7793FE84155DC02AAC07 /* Project object */;
			proxyType = 1;
			remoteGlobalIDString = 270B3DE91489359000E0A926;
			remoteInfo = TouchDB;
		};
		270BDD7215645147007D52F6 /* PBXContainerItemProxy */ = {
			isa = PBXContainerItemProxy;
			containerPortal = 08FB7793FE84155DC02AAC07 /* Project object */;
			proxyType = 1;
			remoteGlobalIDString = 27B0B7E61492BB6B00A817AD;
			remoteInfo = "iOS Framework";
		};
		270BDD741564514C007D52F6 /* PBXContainerItemProxy */ = {
			isa = PBXContainerItemProxy;
			containerPortal = 08FB7793FE84155DC02AAC07 /* Project object */;
			proxyType = 1;
			remoteGlobalIDString = 27B0B7E61492BB6B00A817AD;
			remoteInfo = "iOS Framework";
		};
		275315FD14ACF87F0065964D /* PBXContainerItemProxy */ = {
			isa = PBXContainerItemProxy;
			containerPortal = 08FB7793FE84155DC02AAC07 /* Project object */;
			proxyType = 1;
			remoteGlobalIDString = 270B3DE91489359000E0A926;
			remoteInfo = TouchDB;
		};
<<<<<<< HEAD
		275A290A1649A54500B0D8EE /* PBXContainerItemProxy */ = {
=======
		275A29281649C59000B0D8EE /* PBXContainerItemProxy */ = {
			isa = PBXContainerItemProxy;
			containerPortal = 08FB7793FE84155DC02AAC07 /* Project object */;
			proxyType = 1;
			remoteGlobalIDString = 270B3DE91489359000E0A926;
			remoteInfo = TouchDB;
		};
		275A292A1649C59100B0D8EE /* PBXContainerItemProxy */ = {
			isa = PBXContainerItemProxy;
			containerPortal = 08FB7793FE84155DC02AAC07 /* Project object */;
			proxyType = 1;
			remoteGlobalIDString = 275315D414ACF0A10065964D;
			remoteInfo = TouchDBListener;
		};
		275A292C1649C59B00B0D8EE /* PBXContainerItemProxy */ = {
			isa = PBXContainerItemProxy;
			containerPortal = 08FB7793FE84155DC02AAC07 /* Project object */;
			proxyType = 1;
			remoteGlobalIDString = 27B0B7E61492BB6B00A817AD;
			remoteInfo = "iOS Framework";
		};
		275A292E1649C5A200B0D8EE /* PBXContainerItemProxy */ = {
			isa = PBXContainerItemProxy;
			containerPortal = 08FB7793FE84155DC02AAC07 /* Project object */;
			proxyType = 1;
			remoteGlobalIDString = DA147C1F14BCAC3B0052DA4D;
			remoteInfo = "Listener iOS Framework";
		};
		275A29301649C5A500B0D8EE /* PBXContainerItemProxy */ = {
			isa = PBXContainerItemProxy;
			containerPortal = 08FB7793FE84155DC02AAC07 /* Project object */;
			proxyType = 1;
			remoteGlobalIDString = 27C70693148864BA00F0F099;
			remoteInfo = "TouchDB Demo";
		};
		275A29321649C5AB00B0D8EE /* PBXContainerItemProxy */ = {
			isa = PBXContainerItemProxy;
			containerPortal = 08FB7793FE84155DC02AAC07 /* Project object */;
			proxyType = 1;
			remoteGlobalIDString = 27B0B80A1492C16300A817AD;
			remoteInfo = "iOS Demo";
		};
		275A29341649C5AD00B0D8EE /* PBXContainerItemProxy */ = {
			isa = PBXContainerItemProxy;
			containerPortal = 08FB7793FE84155DC02AAC07 /* Project object */;
			proxyType = 1;
			remoteGlobalIDString = 27731F131495CFEF00815D67;
			remoteInfo = "iOS Empty App";
		};
		275A29361649C5B400B0D8EE /* PBXContainerItemProxy */ = {
			isa = PBXContainerItemProxy;
			containerPortal = 08FB7793FE84155DC02AAC07 /* Project object */;
			proxyType = 1;
			remoteGlobalIDString = 270FE0C714C5008C005FF647;
			remoteInfo = TouchServ;
		};
		27B0B7BB1492B83C00A817AD /* PBXContainerItemProxy */ = {
>>>>>>> f65aeaef
			isa = PBXContainerItemProxy;
			containerPortal = 08FB7793FE84155DC02AAC07 /* Project object */;
			proxyType = 1;
			remoteGlobalIDString = 270B3DE91489359000E0A926;
			remoteInfo = "TouchDB-Mac";
		};
		275A290C1649A54700B0D8EE /* PBXContainerItemProxy */ = {
			isa = PBXContainerItemProxy;
			containerPortal = 08FB7793FE84155DC02AAC07 /* Project object */;
			proxyType = 1;
			remoteGlobalIDString = 27B0B7E61492BB6B00A817AD;
			remoteInfo = "TouchDB-iOS";
		};
		275A290E1649A54A00B0D8EE /* PBXContainerItemProxy */ = {
			isa = PBXContainerItemProxy;
			containerPortal = 08FB7793FE84155DC02AAC07 /* Project object */;
			proxyType = 1;
			remoteGlobalIDString = 27C70693148864BA00F0F099;
			remoteInfo = "TouchDB Mac Demo";
		};
		275A29101649A54C00B0D8EE /* PBXContainerItemProxy */ = {
			isa = PBXContainerItemProxy;
			containerPortal = 08FB7793FE84155DC02AAC07 /* Project object */;
			proxyType = 1;
			remoteGlobalIDString = 27B0B80A1492C16300A817AD;
			remoteInfo = "TouchDB iOS Demo";
		};
		275A29121649A54F00B0D8EE /* PBXContainerItemProxy */ = {
			isa = PBXContainerItemProxy;
			containerPortal = 08FB7793FE84155DC02AAC07 /* Project object */;
			proxyType = 1;
			remoteGlobalIDString = 275315D414ACF0A10065964D;
			remoteInfo = "TouchDBListener-Mac";
		};
		275A29141649A55200B0D8EE /* PBXContainerItemProxy */ = {
			isa = PBXContainerItemProxy;
			containerPortal = 08FB7793FE84155DC02AAC07 /* Project object */;
			proxyType = 1;
			remoteGlobalIDString = DA147C1F14BCAC3B0052DA4D;
			remoteInfo = "TouchDBListener-iOS";
		};
		275A29161649A55500B0D8EE /* PBXContainerItemProxy */ = {
			isa = PBXContainerItemProxy;
			containerPortal = 08FB7793FE84155DC02AAC07 /* Project object */;
			proxyType = 1;
			remoteGlobalIDString = 270FE0C714C5008C005FF647;
			remoteInfo = TouchServ;
		};
		27B0B7F41492BC5B00A817AD /* PBXContainerItemProxy */ = {
			isa = PBXContainerItemProxy;
			containerPortal = 08FB7793FE84155DC02AAC07 /* Project object */;
			proxyType = 1;
			remoteGlobalIDString = 27B0B7A81492B83B00A817AD;
			remoteInfo = "iOS Library";
		};
		27E11F1A14AD251C0006B340 /* PBXContainerItemProxy */ = {
			isa = PBXContainerItemProxy;
			containerPortal = 08FB7793FE84155DC02AAC07 /* Project object */;
			proxyType = 1;
			remoteGlobalIDString = 270B3DE91489359000E0A926;
			remoteInfo = TouchDB;
		};
		27E11F1C14AD25570006B340 /* PBXContainerItemProxy */ = {
			isa = PBXContainerItemProxy;
			containerPortal = 08FB7793FE84155DC02AAC07 /* Project object */;
			proxyType = 1;
			remoteGlobalIDString = 275315D414ACF0A10065964D;
			remoteInfo = TouchDBListener;
		};
		DA147C3814BCAC670052DA4D /* PBXContainerItemProxy */ = {
			isa = PBXContainerItemProxy;
			containerPortal = 08FB7793FE84155DC02AAC07 /* Project object */;
			proxyType = 1;
			remoteGlobalIDString = DA023B2614BCA94C008184BB;
			remoteInfo = "Listener iOS Library";
		};
/* End PBXContainerItemProxy section */

/* Begin PBXCopyFilesBuildPhase section */
		27C706C51488668A00F0F099 /* CopyFiles */ = {
			isa = PBXCopyFilesBuildPhase;
			buildActionMask = 2147483647;
			dstPath = "";
			dstSubfolderSpec = 10;
			files = (
				270B3E27148939C500E0A926 /* TouchDB.framework in CopyFiles */,
				2711CDDE14C6584A00505D55 /* TouchDBListener-Mac.framework in CopyFiles */,
			);
			runOnlyForDeploymentPostprocessing = 0;
		};
/* End PBXCopyFilesBuildPhase section */

/* Begin PBXFileReference section */
		2700BC5B14B64AA600B5B297 /* TDRouter+Handlers.m */ = {isa = PBXFileReference; fileEncoding = 4; lastKnownFileType = sourcecode.c.objc; path = "TDRouter+Handlers.m"; sourceTree = "<group>"; };
		270B3DEA1489359000E0A926 /* TouchDB.framework */ = {isa = PBXFileReference; explicitFileType = wrapper.framework; includeInIndex = 0; path = TouchDB.framework; sourceTree = BUILT_PRODUCTS_DIR; };
		270B3DEE1489359000E0A926 /* TouchDB-Info.plist */ = {isa = PBXFileReference; lastKnownFileType = text.plist.xml; path = "TouchDB-Info.plist"; sourceTree = "<group>"; };
		270B3DFC1489359000E0A926 /* SenTestingKit.framework */ = {isa = PBXFileReference; lastKnownFileType = wrapper.framework; name = SenTestingKit.framework; path = Library/Frameworks/SenTestingKit.framework; sourceTree = DEVELOPER_DIR; };
		270B3E1F148938D800E0A926 /* TouchDB.h */ = {isa = PBXFileReference; lastKnownFileType = sourcecode.c.h; path = TouchDB.h; sourceTree = "<group>"; };
		270B3E28148940C000E0A926 /* README.md */ = {isa = PBXFileReference; lastKnownFileType = text; path = README.md; sourceTree = "<group>"; };
		270B3E291489581E00E0A926 /* TDPuller.h */ = {isa = PBXFileReference; fileEncoding = 4; lastKnownFileType = sourcecode.c.h; path = TDPuller.h; sourceTree = "<group>"; };
		270B3E2A1489581E00E0A926 /* TDPuller.m */ = {isa = PBXFileReference; fileEncoding = 4; lastKnownFileType = sourcecode.c.objc; path = TDPuller.m; sourceTree = "<group>"; };
		270B3E3714898DF200E0A926 /* TD_Revision.h */ = {isa = PBXFileReference; fileEncoding = 4; lastKnownFileType = sourcecode.c.h; path = TD_Revision.h; sourceTree = "<group>"; };
		270B3E3814898DF200E0A926 /* TD_Revision.m */ = {isa = PBXFileReference; fileEncoding = 4; lastKnownFileType = sourcecode.c.objc; path = TD_Revision.m; sourceTree = "<group>"; };
		270B3E3C148D7F0000E0A926 /* TDPusher.h */ = {isa = PBXFileReference; fileEncoding = 4; lastKnownFileType = sourcecode.c.h; path = TDPusher.h; sourceTree = "<group>"; };
		270B3E3D148D7F0000E0A926 /* TDPusher.m */ = {isa = PBXFileReference; fileEncoding = 4; lastKnownFileType = sourcecode.c.objc; path = TDPusher.m; sourceTree = "<group>"; };
		270BDD6815644EA8007D52F6 /* BuildFatLibrary.sh */ = {isa = PBXFileReference; lastKnownFileType = text.script.sh; path = BuildFatLibrary.sh; sourceTree = "<group>"; };
		270D6FBF164484190081812D /* TDSocketChangeTracker.h */ = {isa = PBXFileReference; fileEncoding = 4; lastKnownFileType = sourcecode.c.h; path = TDSocketChangeTracker.h; sourceTree = "<group>"; };
		270D6FC0164484190081812D /* TDSocketChangeTracker.m */ = {isa = PBXFileReference; fileEncoding = 4; lastKnownFileType = sourcecode.c.objc; path = TDSocketChangeTracker.m; sourceTree = "<group>"; };
		270F5703156AE0BF000FEB8F /* TDAuthorizer.h */ = {isa = PBXFileReference; fileEncoding = 4; lastKnownFileType = sourcecode.c.h; path = TDAuthorizer.h; sourceTree = "<group>"; };
		270F5704156AE0BF000FEB8F /* TDAuthorizer.m */ = {isa = PBXFileReference; fileEncoding = 4; lastKnownFileType = sourcecode.c.objc; path = TDAuthorizer.m; sourceTree = "<group>"; };
		270FE0C814C5008C005FF647 /* TouchServ */ = {isa = PBXFileReference; explicitFileType = "compiled.mach-o.executable"; includeInIndex = 0; path = TouchServ; sourceTree = BUILT_PRODUCTS_DIR; };
		27103F8114E9CE4400DF7209 /* TDReachability.h */ = {isa = PBXFileReference; fileEncoding = 4; lastKnownFileType = sourcecode.c.h; path = TDReachability.h; sourceTree = "<group>"; };
		27103F8214E9CE4400DF7209 /* TDReachability.m */ = {isa = PBXFileReference; fileEncoding = 4; lastKnownFileType = sourcecode.c.objc; path = TDReachability.m; sourceTree = "<group>"; };
		27103F8714EA076600DF7209 /* SystemConfiguration.framework */ = {isa = PBXFileReference; lastKnownFileType = wrapper.framework; name = SystemConfiguration.framework; path = System/Library/Frameworks/SystemConfiguration.framework; sourceTree = SDKROOT; };
		2711CDFC14C7590A00505D55 /* TD_Database+Attachments.h */ = {isa = PBXFileReference; fileEncoding = 4; lastKnownFileType = sourcecode.c.h; path = "TD_Database+Attachments.h"; sourceTree = "<group>"; };
		2711CDFF14C7595900505D55 /* TD_Database+Insertion.h */ = {isa = PBXFileReference; fileEncoding = 4; lastKnownFileType = sourcecode.c.h; path = "TD_Database+Insertion.h"; sourceTree = "<group>"; };
		2711CE0214C759BD00505D55 /* TD_Database+Replication.h */ = {isa = PBXFileReference; fileEncoding = 4; lastKnownFileType = sourcecode.c.h; path = "TD_Database+Replication.h"; sourceTree = "<group>"; };
		2714CF511496AE5B00E03341 /* Entitlements.plist */ = {isa = PBXFileReference; fileEncoding = 4; lastKnownFileType = text.plist.xml; path = Entitlements.plist; sourceTree = "<group>"; };
		272B85121523691700A90CB2 /* TDJSON.h */ = {isa = PBXFileReference; fileEncoding = 4; lastKnownFileType = sourcecode.c.h; path = TDJSON.h; sourceTree = "<group>"; };
		272B85131523691700A90CB2 /* TDJSON.m */ = {isa = PBXFileReference; fileEncoding = 4; lastKnownFileType = sourcecode.c.objc; path = TDJSON.m; sourceTree = "<group>"; };
		274C3917149E6B0900A5E89B /* EmptyAppDelegate.h */ = {isa = PBXFileReference; fileEncoding = 4; lastKnownFileType = sourcecode.c.h; path = EmptyAppDelegate.h; sourceTree = "<group>"; };
		274C3918149E6B0900A5E89B /* EmptyAppDelegate.m */ = {isa = PBXFileReference; fileEncoding = 4; lastKnownFileType = sourcecode.c.objc; path = EmptyAppDelegate.m; sourceTree = "<group>"; };
		274C391B149FAE0000A5E89B /* TD_Database+Attachments.m */ = {isa = PBXFileReference; fileEncoding = 4; lastKnownFileType = sourcecode.c.objc; path = "TD_Database+Attachments.m"; sourceTree = "<group>"; };
		274F9807152E6E0C00247C46 /* TDStatus.h */ = {isa = PBXFileReference; lastKnownFileType = sourcecode.c.h; path = TDStatus.h; sourceTree = "<group>"; };
		2751D4E2151BAE7000F7FD57 /* TD_DatabaseManager.h */ = {isa = PBXFileReference; fileEncoding = 4; lastKnownFileType = sourcecode.c.h; path = TD_DatabaseManager.h; sourceTree = "<group>"; };
		2751D4E3151BAE7000F7FD57 /* TD_DatabaseManager.m */ = {isa = PBXFileReference; fileEncoding = 4; lastKnownFileType = sourcecode.c.objc; path = TD_DatabaseManager.m; sourceTree = "<group>"; };
		2753155114ACEFC90065964D /* DDData.h */ = {isa = PBXFileReference; fileEncoding = 4; lastKnownFileType = sourcecode.c.h; path = DDData.h; sourceTree = "<group>"; };
		2753155214ACEFC90065964D /* DDData.m */ = {isa = PBXFileReference; fileEncoding = 4; lastKnownFileType = sourcecode.c.objc; path = DDData.m; sourceTree = "<group>"; };
		2753155314ACEFC90065964D /* DDNumber.h */ = {isa = PBXFileReference; fileEncoding = 4; lastKnownFileType = sourcecode.c.h; path = DDNumber.h; sourceTree = "<group>"; };
		2753155414ACEFC90065964D /* DDNumber.m */ = {isa = PBXFileReference; fileEncoding = 4; lastKnownFileType = sourcecode.c.objc; path = DDNumber.m; sourceTree = "<group>"; };
		2753155514ACEFC90065964D /* DDRange.h */ = {isa = PBXFileReference; fileEncoding = 4; lastKnownFileType = sourcecode.c.h; path = DDRange.h; sourceTree = "<group>"; };
		2753155614ACEFC90065964D /* DDRange.m */ = {isa = PBXFileReference; fileEncoding = 4; lastKnownFileType = sourcecode.c.objc; path = DDRange.m; sourceTree = "<group>"; };
		2753155714ACEFC90065964D /* HTTPAuthenticationRequest.h */ = {isa = PBXFileReference; fileEncoding = 4; lastKnownFileType = sourcecode.c.h; path = HTTPAuthenticationRequest.h; sourceTree = "<group>"; };
		2753155814ACEFC90065964D /* HTTPAuthenticationRequest.m */ = {isa = PBXFileReference; fileEncoding = 4; lastKnownFileType = sourcecode.c.objc; path = HTTPAuthenticationRequest.m; sourceTree = "<group>"; };
		2753155914ACEFC90065964D /* HTTPConnection.h */ = {isa = PBXFileReference; fileEncoding = 4; lastKnownFileType = sourcecode.c.h; path = HTTPConnection.h; sourceTree = "<group>"; };
		2753155A14ACEFC90065964D /* HTTPConnection.m */ = {isa = PBXFileReference; fileEncoding = 4; lastKnownFileType = sourcecode.c.objc; path = HTTPConnection.m; sourceTree = "<group>"; };
		2753155B14ACEFC90065964D /* HTTPLogging.h */ = {isa = PBXFileReference; fileEncoding = 4; lastKnownFileType = sourcecode.c.h; path = HTTPLogging.h; sourceTree = "<group>"; };
		2753155C14ACEFC90065964D /* HTTPMessage.h */ = {isa = PBXFileReference; fileEncoding = 4; lastKnownFileType = sourcecode.c.h; path = HTTPMessage.h; sourceTree = "<group>"; };
		2753155D14ACEFC90065964D /* HTTPMessage.m */ = {isa = PBXFileReference; fileEncoding = 4; lastKnownFileType = sourcecode.c.objc; path = HTTPMessage.m; sourceTree = "<group>"; };
		2753155E14ACEFC90065964D /* HTTPResponse.h */ = {isa = PBXFileReference; fileEncoding = 4; lastKnownFileType = sourcecode.c.h; path = HTTPResponse.h; sourceTree = "<group>"; };
		2753155F14ACEFC90065964D /* HTTPServer.h */ = {isa = PBXFileReference; fileEncoding = 4; lastKnownFileType = sourcecode.c.h; path = HTTPServer.h; sourceTree = "<group>"; };
		2753156014ACEFC90065964D /* HTTPServer.m */ = {isa = PBXFileReference; fileEncoding = 4; lastKnownFileType = sourcecode.c.objc; path = HTTPServer.m; sourceTree = "<group>"; };
		2753156214ACEFC90065964D /* HTTPAsyncFileResponse.h */ = {isa = PBXFileReference; fileEncoding = 4; lastKnownFileType = sourcecode.c.h; path = HTTPAsyncFileResponse.h; sourceTree = "<group>"; };
		2753156314ACEFC90065964D /* HTTPAsyncFileResponse.m */ = {isa = PBXFileReference; fileEncoding = 4; lastKnownFileType = sourcecode.c.objc; path = HTTPAsyncFileResponse.m; sourceTree = "<group>"; };
		2753156414ACEFC90065964D /* HTTPDataResponse.h */ = {isa = PBXFileReference; fileEncoding = 4; lastKnownFileType = sourcecode.c.h; path = HTTPDataResponse.h; sourceTree = "<group>"; };
		2753156514ACEFC90065964D /* HTTPDataResponse.m */ = {isa = PBXFileReference; fileEncoding = 4; lastKnownFileType = sourcecode.c.objc; path = HTTPDataResponse.m; sourceTree = "<group>"; };
		2753156614ACEFC90065964D /* HTTPDynamicFileResponse.h */ = {isa = PBXFileReference; fileEncoding = 4; lastKnownFileType = sourcecode.c.h; path = HTTPDynamicFileResponse.h; sourceTree = "<group>"; };
		2753156714ACEFC90065964D /* HTTPDynamicFileResponse.m */ = {isa = PBXFileReference; fileEncoding = 4; lastKnownFileType = sourcecode.c.objc; path = HTTPDynamicFileResponse.m; sourceTree = "<group>"; };
		2753156814ACEFC90065964D /* HTTPFileResponse.h */ = {isa = PBXFileReference; fileEncoding = 4; lastKnownFileType = sourcecode.c.h; path = HTTPFileResponse.h; sourceTree = "<group>"; };
		2753156914ACEFC90065964D /* HTTPFileResponse.m */ = {isa = PBXFileReference; fileEncoding = 4; lastKnownFileType = sourcecode.c.objc; path = HTTPFileResponse.m; sourceTree = "<group>"; };
		2753156A14ACEFC90065964D /* HTTPRedirectResponse.h */ = {isa = PBXFileReference; fileEncoding = 4; lastKnownFileType = sourcecode.c.h; path = HTTPRedirectResponse.h; sourceTree = "<group>"; };
		2753156B14ACEFC90065964D /* HTTPRedirectResponse.m */ = {isa = PBXFileReference; fileEncoding = 4; lastKnownFileType = sourcecode.c.objc; path = HTTPRedirectResponse.m; sourceTree = "<group>"; };
		2753156C14ACEFC90065964D /* WebSocket.h */ = {isa = PBXFileReference; fileEncoding = 4; lastKnownFileType = sourcecode.c.h; path = WebSocket.h; sourceTree = "<group>"; };
		2753156D14ACEFC90065964D /* WebSocket.m */ = {isa = PBXFileReference; fileEncoding = 4; lastKnownFileType = sourcecode.c.objc; path = WebSocket.m; sourceTree = "<group>"; };
		275315A814ACF00B0065964D /* GCDAsyncSocket.h */ = {isa = PBXFileReference; fileEncoding = 4; lastKnownFileType = sourcecode.c.h; path = GCDAsyncSocket.h; sourceTree = "<group>"; };
		275315A914ACF00B0065964D /* GCDAsyncSocket.m */ = {isa = PBXFileReference; fileEncoding = 4; lastKnownFileType = sourcecode.c.objc; path = GCDAsyncSocket.m; sourceTree = "<group>"; };
		275315B014ACF0330065964D /* About.txt */ = {isa = PBXFileReference; fileEncoding = 4; lastKnownFileType = text; path = About.txt; sourceTree = "<group>"; };
		275315B114ACF0330065964D /* DDAbstractDatabaseLogger.h */ = {isa = PBXFileReference; fileEncoding = 4; lastKnownFileType = sourcecode.c.h; path = DDAbstractDatabaseLogger.h; sourceTree = "<group>"; };
		275315B214ACF0330065964D /* DDAbstractDatabaseLogger.m */ = {isa = PBXFileReference; fileEncoding = 4; lastKnownFileType = sourcecode.c.objc; path = DDAbstractDatabaseLogger.m; sourceTree = "<group>"; };
		275315B314ACF0330065964D /* DDASLLogger.h */ = {isa = PBXFileReference; fileEncoding = 4; lastKnownFileType = sourcecode.c.h; path = DDASLLogger.h; sourceTree = "<group>"; };
		275315B414ACF0330065964D /* DDASLLogger.m */ = {isa = PBXFileReference; fileEncoding = 4; lastKnownFileType = sourcecode.c.objc; path = DDASLLogger.m; sourceTree = "<group>"; };
		275315B514ACF0330065964D /* DDFileLogger.h */ = {isa = PBXFileReference; fileEncoding = 4; lastKnownFileType = sourcecode.c.h; path = DDFileLogger.h; sourceTree = "<group>"; };
		275315B614ACF0330065964D /* DDFileLogger.m */ = {isa = PBXFileReference; fileEncoding = 4; lastKnownFileType = sourcecode.c.objc; path = DDFileLogger.m; sourceTree = "<group>"; };
		275315B714ACF0330065964D /* DDLog.h */ = {isa = PBXFileReference; fileEncoding = 4; lastKnownFileType = sourcecode.c.h; path = DDLog.h; sourceTree = "<group>"; };
		275315B814ACF0330065964D /* DDLog.m */ = {isa = PBXFileReference; fileEncoding = 4; lastKnownFileType = sourcecode.c.objc; path = DDLog.m; sourceTree = "<group>"; };
		275315B914ACF0330065964D /* DDTTYLogger.h */ = {isa = PBXFileReference; fileEncoding = 4; lastKnownFileType = sourcecode.c.h; path = DDTTYLogger.h; sourceTree = "<group>"; };
		275315BA14ACF0330065964D /* DDTTYLogger.m */ = {isa = PBXFileReference; fileEncoding = 4; lastKnownFileType = sourcecode.c.objc; path = DDTTYLogger.m; sourceTree = "<group>"; };
		275315D514ACF0A10065964D /* TouchDBListener-Mac.framework */ = {isa = PBXFileReference; explicitFileType = wrapper.framework; includeInIndex = 0; path = "TouchDBListener-Mac.framework"; sourceTree = BUILT_PRODUCTS_DIR; };
		275315D914ACF0A20065964D /* TouchDBListener-Info.plist */ = {isa = PBXFileReference; lastKnownFileType = text.plist.xml; path = "TouchDBListener-Info.plist"; sourceTree = "<group>"; };
		275315DB14ACF0A20065964D /* en */ = {isa = PBXFileReference; lastKnownFileType = text.plist.strings; name = en; path = en.lproj/InfoPlist.strings; sourceTree = "<group>"; };
		275315DE14ACF0A20065964D /* TDListener.h */ = {isa = PBXFileReference; lastKnownFileType = sourcecode.c.h; path = TDListener.h; sourceTree = "<group>"; };
		275315DF14ACF0A20065964D /* TDListener.m */ = {isa = PBXFileReference; lastKnownFileType = sourcecode.c.objc; path = TDListener.m; sourceTree = "<group>"; };
		275315F414ACF1CC0065964D /* Security.framework */ = {isa = PBXFileReference; lastKnownFileType = wrapper.framework; name = Security.framework; path = System/Library/Frameworks/Security.framework; sourceTree = SDKROOT; };
		275315F714ACF2500065964D /* CoreServices.framework */ = {isa = PBXFileReference; lastKnownFileType = wrapper.framework; name = CoreServices.framework; path = System/Library/Frameworks/CoreServices.framework; sourceTree = SDKROOT; };
		275315FA14ACF7FF0065964D /* TouchDBListener.exp */ = {isa = PBXFileReference; fileEncoding = 4; lastKnownFileType = sourcecode.exports; path = TouchDBListener.exp; sourceTree = "<group>"; };
		2753160A14ACFC2A0065964D /* TDHTTPConnection.h */ = {isa = PBXFileReference; fileEncoding = 4; lastKnownFileType = sourcecode.c.h; path = TDHTTPConnection.h; sourceTree = "<group>"; };
		2753160B14ACFC2A0065964D /* TDHTTPConnection.m */ = {isa = PBXFileReference; fileEncoding = 4; lastKnownFileType = sourcecode.c.objc; path = TDHTTPConnection.m; sourceTree = "<group>"; };
		2766EFF614DB7F9F009ECCA8 /* TDMultipartWriter.h */ = {isa = PBXFileReference; fileEncoding = 4; lastKnownFileType = sourcecode.c.h; path = TDMultipartWriter.h; sourceTree = "<group>"; };
		2766EFF714DB7F9F009ECCA8 /* TDMultipartWriter.m */ = {isa = PBXFileReference; fileEncoding = 4; lastKnownFileType = sourcecode.c.objc; path = TDMultipartWriter.m; sourceTree = "<group>"; };
		2766EFFB14DC7B37009ECCA8 /* TDMultiStreamWriter.h */ = {isa = PBXFileReference; fileEncoding = 4; lastKnownFileType = sourcecode.c.h; path = TDMultiStreamWriter.h; sourceTree = "<group>"; };
		2766EFFC14DC7B37009ECCA8 /* TDMultiStreamWriter.m */ = {isa = PBXFileReference; fileEncoding = 4; lastKnownFileType = sourcecode.c.objc; path = TDMultiStreamWriter.m; sourceTree = "<group>"; };
		27731EFD1493FA3100815D67 /* TDBlobStore.h */ = {isa = PBXFileReference; fileEncoding = 4; lastKnownFileType = sourcecode.c.h; path = TDBlobStore.h; sourceTree = "<group>"; };
		27731EFE1493FA3100815D67 /* TDBlobStore.m */ = {isa = PBXFileReference; fileEncoding = 4; lastKnownFileType = sourcecode.c.objc; path = TDBlobStore.m; sourceTree = "<group>"; };
		27731F2A1495CFEF00815D67 /* TouchDB Empty App.app */ = {isa = PBXFileReference; explicitFileType = wrapper.application; includeInIndex = 0; path = "TouchDB Empty App.app"; sourceTree = BUILT_PRODUCTS_DIR; };
		27731F2C1495CFF000815D67 /* iOS Empty App-Info.plist */ = {isa = PBXFileReference; lastKnownFileType = text.plist.xml; name = "iOS Empty App-Info.plist"; path = "/Volumes/HardDisk/Couchbase/TouchDB/Demo-iOS/iOS Empty App-Info.plist"; sourceTree = "<absolute>"; };
		27731F3314967A5F00815D67 /* RootViewController.h */ = {isa = PBXFileReference; fileEncoding = 4; lastKnownFileType = sourcecode.c.h; path = RootViewController.h; sourceTree = "<group>"; };
		27731F3414967A5F00815D67 /* RootViewController.m */ = {isa = PBXFileReference; fileEncoding = 4; lastKnownFileType = sourcecode.c.objc; path = RootViewController.m; sourceTree = "<group>"; };
		27731F3514967A5F00815D67 /* ConfigViewController.h */ = {isa = PBXFileReference; fileEncoding = 4; lastKnownFileType = sourcecode.c.h; path = ConfigViewController.h; sourceTree = "<group>"; };
		27731F3614967A5F00815D67 /* ConfigViewController.m */ = {isa = PBXFileReference; fileEncoding = 4; lastKnownFileType = sourcecode.c.objc; path = ConfigViewController.m; sourceTree = "<group>"; };
		27731F3914967A8400815D67 /* RootViewController.xib */ = {isa = PBXFileReference; fileEncoding = 4; lastKnownFileType = file.xib; path = RootViewController.xib; sourceTree = "<group>"; };
		27731F3A14967A8400815D67 /* MainWindow.xib */ = {isa = PBXFileReference; fileEncoding = 4; lastKnownFileType = file.xib; path = MainWindow.xib; sourceTree = "<group>"; };
		27731F3B14967A8400815D67 /* ConfigViewController.xib */ = {isa = PBXFileReference; fileEncoding = 4; lastKnownFileType = file.xib; path = ConfigViewController.xib; sourceTree = "<group>"; };
		27731F3F149685A000815D67 /* list_area___checkbox___checked.png */ = {isa = PBXFileReference; lastKnownFileType = image.png; path = "list_area___checkbox___checked.png"; sourceTree = "<group>"; };
		27731F40149685A100815D67 /* list_area___checkbox___unchecked.png */ = {isa = PBXFileReference; lastKnownFileType = image.png; path = "list_area___checkbox___unchecked.png"; sourceTree = "<group>"; };
<<<<<<< HEAD
		2773ADC514BD1EB80027A292 /* TDDatabase+LocalDocs.h */ = {isa = PBXFileReference; fileEncoding = 4; lastKnownFileType = sourcecode.c.h; path = "TDDatabase+LocalDocs.h"; sourceTree = "<group>"; };
		2773ADC614BD1EB80027A292 /* TDDatabase+LocalDocs.m */ = {isa = PBXFileReference; fileEncoding = 4; lastKnownFileType = sourcecode.c.objc; path = "TDDatabase+LocalDocs.m"; sourceTree = "<group>"; };
=======
		2773ADC514BD1EB80027A292 /* TD_Database+LocalDocs.h */ = {isa = PBXFileReference; fileEncoding = 4; lastKnownFileType = sourcecode.c.h; path = "TD_Database+LocalDocs.h"; sourceTree = "<group>"; };
		2773ADC614BD1EB80027A292 /* TD_Database+LocalDocs.m */ = {isa = PBXFileReference; fileEncoding = 4; lastKnownFileType = sourcecode.c.objc; path = "TD_Database+LocalDocs.m"; sourceTree = "<group>"; };
		2781E3C715C31FDA00E970DC /* MYRegexUtils.h */ = {isa = PBXFileReference; fileEncoding = 4; lastKnownFileType = sourcecode.c.h; path = MYRegexUtils.h; sourceTree = "<group>"; };
		2781E3C815C31FDA00E970DC /* MYRegexUtils.m */ = {isa = PBXFileReference; fileEncoding = 4; lastKnownFileType = sourcecode.c.objc; path = MYRegexUtils.m; sourceTree = "<group>"; };
>>>>>>> f65aeaef
		27821BB5148E7D6F0099B373 /* TDReplicator.h */ = {isa = PBXFileReference; fileEncoding = 4; lastKnownFileType = sourcecode.c.h; path = TDReplicator.h; sourceTree = "<group>"; };
		27821BB6148E7D6F0099B373 /* TDReplicator.m */ = {isa = PBXFileReference; fileEncoding = 4; lastKnownFileType = sourcecode.c.objc; path = TDReplicator.m; sourceTree = "<group>"; };
		27821BB9148FF56C0099B373 /* TD_Database_Tests.m */ = {isa = PBXFileReference; fileEncoding = 4; lastKnownFileType = sourcecode.c.objc; path = TD_Database_Tests.m; sourceTree = "<group>"; };
		27821BBB149001B20099B373 /* TDReplicator_Tests.m */ = {isa = PBXFileReference; fileEncoding = 4; lastKnownFileType = sourcecode.c.objc; path = TDReplicator_Tests.m; sourceTree = "<group>"; };
		27821BBD14906FB50099B373 /* TouchDBPrefix.h */ = {isa = PBXFileReference; fileEncoding = 4; lastKnownFileType = sourcecode.c.h; path = TouchDBPrefix.h; sourceTree = "<group>"; };
		27821BBF149078C70099B373 /* TouchDB.exp */ = {isa = PBXFileReference; lastKnownFileType = sourcecode.exports; path = TouchDB.exp; sourceTree = "<group>"; };
		27846FB515D475DF0030122F /* MYRegexUtils.h */ = {isa = PBXFileReference; fileEncoding = 4; lastKnownFileType = sourcecode.c.h; path = MYRegexUtils.h; sourceTree = "<group>"; };
		27846FB615D475DF0030122F /* MYRegexUtils.m */ = {isa = PBXFileReference; fileEncoding = 4; lastKnownFileType = sourcecode.c.objc; path = MYRegexUtils.m; sourceTree = "<group>"; };
		27846FB715D475DF0030122F /* MYStreamUtils.h */ = {isa = PBXFileReference; fileEncoding = 4; lastKnownFileType = sourcecode.c.h; path = MYStreamUtils.h; sourceTree = "<group>"; };
		27846FB815D475DF0030122F /* MYStreamUtils.m */ = {isa = PBXFileReference; fileEncoding = 4; lastKnownFileType = sourcecode.c.objc; path = MYStreamUtils.m; sourceTree = "<group>"; };
		27846FF015D5C8250030122F /* APITests.m */ = {isa = PBXFileReference; fileEncoding = 4; lastKnownFileType = sourcecode.c.objc; path = APITests.m; sourceTree = "<group>"; };
		278B0C9E152A8B1900577747 /* TDCanonicalJSON.h */ = {isa = PBXFileReference; fileEncoding = 4; lastKnownFileType = sourcecode.c.h; path = TDCanonicalJSON.h; sourceTree = "<group>"; };
		278B0C9F152A8B1900577747 /* TDCanonicalJSON.m */ = {isa = PBXFileReference; fileEncoding = 4; lastKnownFileType = sourcecode.c.objc; path = TDCanonicalJSON.m; sourceTree = "<group>"; };
		278E4DD61562B40B00DDCEF9 /* MYURLUtils.h */ = {isa = PBXFileReference; fileEncoding = 4; lastKnownFileType = sourcecode.c.h; path = MYURLUtils.h; sourceTree = "<group>"; };
		278E4DD71562B40B00DDCEF9 /* MYURLUtils.m */ = {isa = PBXFileReference; fileEncoding = 4; lastKnownFileType = sourcecode.c.objc; path = MYURLUtils.m; sourceTree = "<group>"; };
		279906E1149A65B7003D4338 /* TDRemoteRequest.h */ = {isa = PBXFileReference; fileEncoding = 4; lastKnownFileType = sourcecode.c.h; path = TDRemoteRequest.h; sourceTree = "<group>"; };
		279906E2149A65B8003D4338 /* TDRemoteRequest.m */ = {isa = PBXFileReference; fileEncoding = 4; lastKnownFileType = sourcecode.c.objc; path = TDRemoteRequest.m; sourceTree = "<group>"; };
		279906EC149ABFC1003D4338 /* TDBatcher.h */ = {isa = PBXFileReference; fileEncoding = 4; lastKnownFileType = sourcecode.c.h; path = TDBatcher.h; sourceTree = "<group>"; };
		279906ED149ABFC2003D4338 /* TDBatcher.m */ = {isa = PBXFileReference; fileEncoding = 4; lastKnownFileType = sourcecode.c.objc; path = TDBatcher.m; sourceTree = "<group>"; };
		279C7E2C14F424090004A1E8 /* TDSequenceMap.h */ = {isa = PBXFileReference; fileEncoding = 4; lastKnownFileType = sourcecode.c.h; path = TDSequenceMap.h; sourceTree = "<group>"; };
		279C7E2D14F424090004A1E8 /* TDSequenceMap.m */ = {isa = PBXFileReference; fileEncoding = 4; lastKnownFileType = sourcecode.c.objc; path = TDSequenceMap.m; sourceTree = "<group>"; };
		279CE3B614D4A885009F3FA6 /* MYBlockUtils.h */ = {isa = PBXFileReference; fileEncoding = 4; lastKnownFileType = sourcecode.c.h; path = MYBlockUtils.h; sourceTree = "<group>"; };
		279CE3B714D4A885009F3FA6 /* MYBlockUtils.m */ = {isa = PBXFileReference; fileEncoding = 4; lastKnownFileType = sourcecode.c.objc; path = MYBlockUtils.m; sourceTree = "<group>"; };
		279CE3FE14D749A7009F3FA6 /* TDMultipartReader.h */ = {isa = PBXFileReference; fileEncoding = 4; lastKnownFileType = sourcecode.c.h; path = TDMultipartReader.h; sourceTree = "<group>"; };
		279CE3FF14D749A7009F3FA6 /* TDMultipartReader.m */ = {isa = PBXFileReference; fileEncoding = 4; lastKnownFileType = sourcecode.c.objc; path = TDMultipartReader.m; sourceTree = "<group>"; };
		279CE40414D88031009F3FA6 /* TDBlobStore_Tests.m */ = {isa = PBXFileReference; fileEncoding = 4; lastKnownFileType = sourcecode.c.objc; path = TDBlobStore_Tests.m; sourceTree = "<group>"; };
		279CE40814D8AA23009F3FA6 /* TDMultipartDownloader.h */ = {isa = PBXFileReference; fileEncoding = 4; lastKnownFileType = sourcecode.c.h; path = TDMultipartDownloader.h; sourceTree = "<group>"; };
		279CE40914D8AA23009F3FA6 /* TDMultipartDownloader.m */ = {isa = PBXFileReference; fileEncoding = 4; lastKnownFileType = sourcecode.c.objc; path = TDMultipartDownloader.m; sourceTree = "<group>"; };
		279EB2CC149140DE00E74185 /* TD_View.h */ = {isa = PBXFileReference; fileEncoding = 4; lastKnownFileType = sourcecode.c.h; path = TD_View.h; sourceTree = "<group>"; };
		279EB2CD149140DE00E74185 /* TD_View.m */ = {isa = PBXFileReference; fileEncoding = 4; lastKnownFileType = sourcecode.c.objc; path = TD_View.m; sourceTree = "<group>"; };
		279EB2D01491442500E74185 /* TDInternal.h */ = {isa = PBXFileReference; fileEncoding = 4; lastKnownFileType = sourcecode.c.h; path = TDInternal.h; sourceTree = "<group>"; };
		279EB2D91491C34300E74185 /* TDCollateJSON.h */ = {isa = PBXFileReference; fileEncoding = 4; lastKnownFileType = sourcecode.c.h; path = TDCollateJSON.h; sourceTree = "<group>"; };
		279EB2DA1491C34300E74185 /* TDCollateJSON.m */ = {isa = PBXFileReference; fileEncoding = 4; lastKnownFileType = sourcecode.c.objc; path = TDCollateJSON.m; sourceTree = "<group>"; };
		27A073EA14C0BB6200F52FE7 /* TDMisc.h */ = {isa = PBXFileReference; fileEncoding = 4; lastKnownFileType = sourcecode.c.h; path = TDMisc.h; sourceTree = "<group>"; };
		27A073EB14C0BB6200F52FE7 /* TDMisc.m */ = {isa = PBXFileReference; fileEncoding = 4; lastKnownFileType = sourcecode.c.objc; path = TDMisc.m; sourceTree = "<group>"; };
		27A7209E152B959100C0A0E8 /* TD_Attachment.h */ = {isa = PBXFileReference; fileEncoding = 4; lastKnownFileType = sourcecode.c.h; path = TD_Attachment.h; sourceTree = "<group>"; };
		27A7209F152B959100C0A0E8 /* TD_Attachment.m */ = {isa = PBXFileReference; fileEncoding = 4; lastKnownFileType = sourcecode.c.objc; path = TD_Attachment.m; sourceTree = "<group>"; };
		27A82E3414A1145000C0B850 /* FMDatabaseAdditions.h */ = {isa = PBXFileReference; fileEncoding = 4; lastKnownFileType = sourcecode.c.h; path = FMDatabaseAdditions.h; sourceTree = "<group>"; };
		27A82E3514A1145000C0B850 /* FMDatabaseAdditions.m */ = {isa = PBXFileReference; fileEncoding = 4; lastKnownFileType = sourcecode.c.objc; path = FMDatabaseAdditions.m; sourceTree = "<group>"; };
		27AA409A14AA86AD00E2A5FF /* TD_Database+Insertion.m */ = {isa = PBXFileReference; fileEncoding = 4; lastKnownFileType = sourcecode.c.objc; path = "TD_Database+Insertion.m"; sourceTree = "<group>"; };
		27AA40A014AA8A6600E2A5FF /* TD_Database+Replication.m */ = {isa = PBXFileReference; fileEncoding = 4; lastKnownFileType = sourcecode.c.objc; path = "TD_Database+Replication.m"; sourceTree = "<group>"; };
		27ADC077152502EE001ABC1D /* TDMultipartDocumentReader.h */ = {isa = PBXFileReference; fileEncoding = 4; indentWidth = 4; lastKnownFileType = sourcecode.c.h; path = TDMultipartDocumentReader.h; sourceTree = "<group>"; tabWidth = 4; usesTabs = 0; wrapsLines = 1; };
		27ADC078152502EE001ABC1D /* TDMultipartDocumentReader.m */ = {isa = PBXFileReference; fileEncoding = 4; indentWidth = 4; lastKnownFileType = sourcecode.c.objc; path = TDMultipartDocumentReader.m; sourceTree = "<group>"; tabWidth = 4; usesTabs = 0; wrapsLines = 1; };
		27B0B77F1491E73400A817AD /* TD_View_Tests.m */ = {isa = PBXFileReference; lastKnownFileType = sourcecode.c.objc; path = TD_View_Tests.m; sourceTree = "<group>"; };
		27B0B790149290AB00A817AD /* TDChangeTracker.h */ = {isa = PBXFileReference; fileEncoding = 4; lastKnownFileType = sourcecode.c.h; path = TDChangeTracker.h; sourceTree = "<group>"; };
		27B0B791149290AB00A817AD /* TDChangeTracker.m */ = {isa = PBXFileReference; fileEncoding = 4; lastKnownFileType = sourcecode.c.objc; path = TDChangeTracker.m; sourceTree = "<group>"; };
		27B0B79C1492932700A817AD /* TDBase64.h */ = {isa = PBXFileReference; fileEncoding = 4; lastKnownFileType = sourcecode.c.h; path = TDBase64.h; sourceTree = "<group>"; };
		27B0B79D1492932700A817AD /* TDBase64.m */ = {isa = PBXFileReference; fileEncoding = 4; lastKnownFileType = sourcecode.c.objc; path = TDBase64.m; sourceTree = "<group>"; };
		27B0B7A91492B83B00A817AD /* libTouchDB.a */ = {isa = PBXFileReference; explicitFileType = archive.ar; includeInIndex = 0; path = libTouchDB.a; sourceTree = BUILT_PRODUCTS_DIR; };
		27B0B7B81492B83C00A817AD /* UIKit.framework */ = {isa = PBXFileReference; lastKnownFileType = wrapper.framework; name = UIKit.framework; path = Library/Frameworks/UIKit.framework; sourceTree = DEVELOPER_DIR; };
		27B0B7E71492BB6B00A817AD /* TouchDB.framework */ = {isa = PBXFileReference; explicitFileType = wrapper.cfbundle; includeInIndex = 0; path = TouchDB.framework; sourceTree = BUILT_PRODUCTS_DIR; };
		27B0B7E81492BB6B00A817AD /* CoreFoundation.framework */ = {isa = PBXFileReference; lastKnownFileType = wrapper.framework; name = CoreFoundation.framework; path = System/Library/Frameworks/CoreFoundation.framework; sourceTree = SDKROOT; };
		27B0B7F61492BC7A00A817AD /* Foundation.framework */ = {isa = PBXFileReference; lastKnownFileType = wrapper.framework; name = Foundation.framework; path = Platforms/iPhoneOS.platform/Developer/SDKs/iPhoneOS5.0.sdk/System/Library/Frameworks/Foundation.framework; sourceTree = DEVELOPER_DIR; };
		27B0B7F81492BC8000A817AD /* libsqlite3.dylib */ = {isa = PBXFileReference; lastKnownFileType = "compiled.mach-o.dylib"; name = libsqlite3.dylib; path = Platforms/iPhoneOS.platform/Developer/SDKs/iPhoneOS5.0.sdk/usr/lib/libsqlite3.dylib; sourceTree = DEVELOPER_DIR; };
		27B0B80B1492C16300A817AD /* TouchDB Demo.app */ = {isa = PBXFileReference; explicitFileType = wrapper.application; includeInIndex = 0; path = "TouchDB Demo.app"; sourceTree = BUILT_PRODUCTS_DIR; };
		27B0B80F1492C16300A817AD /* CoreGraphics.framework */ = {isa = PBXFileReference; lastKnownFileType = wrapper.framework; name = CoreGraphics.framework; path = Library/Frameworks/CoreGraphics.framework; sourceTree = DEVELOPER_DIR; };
		27B0B8131492C16300A817AD /* iOS Demo-Info.plist */ = {isa = PBXFileReference; lastKnownFileType = text.plist.xml; path = "iOS Demo-Info.plist"; sourceTree = "<group>"; };
		27B0B8151492C16300A817AD /* en */ = {isa = PBXFileReference; lastKnownFileType = text.plist.strings; name = en; path = en.lproj/InfoPlist.strings; sourceTree = "<group>"; };
		27B0B8171492C16300A817AD /* main.m */ = {isa = PBXFileReference; lastKnownFileType = sourcecode.c.objc; path = main.m; sourceTree = "<group>"; };
		27B0B8191492C16300A817AD /* iOS Demo-Prefix.pch */ = {isa = PBXFileReference; lastKnownFileType = sourcecode.c.h; path = "iOS Demo-Prefix.pch"; sourceTree = "<group>"; };
		27B0B81A1492C16300A817AD /* DemoAppDelegate.h */ = {isa = PBXFileReference; lastKnownFileType = sourcecode.c.h; path = DemoAppDelegate.h; sourceTree = "<group>"; };
		27B0B81B1492C16300A817AD /* DemoAppDelegate.m */ = {isa = PBXFileReference; lastKnownFileType = sourcecode.c.objc; path = DemoAppDelegate.m; sourceTree = "<group>"; };
		27C40C7714EC58BC00994283 /* TDReplicatorManager.h */ = {isa = PBXFileReference; fileEncoding = 4; lastKnownFileType = sourcecode.c.h; path = TDReplicatorManager.h; sourceTree = "<group>"; };
		27C40C7814EC58BC00994283 /* TDReplicatorManager.m */ = {isa = PBXFileReference; fileEncoding = 4; lastKnownFileType = sourcecode.c.objc; path = TDReplicatorManager.m; sourceTree = "<group>"; };
		27C5305214DF3A050078F886 /* TDMultipartUploader.h */ = {isa = PBXFileReference; fileEncoding = 4; lastKnownFileType = sourcecode.c.h; path = TDMultipartUploader.h; sourceTree = "<group>"; };
		27C5305314DF3A050078F886 /* TDMultipartUploader.m */ = {isa = PBXFileReference; fileEncoding = 4; lastKnownFileType = sourcecode.c.objc; path = TDMultipartUploader.m; sourceTree = "<group>"; };
		27C706401486BBD500F0F099 /* TD_Server.h */ = {isa = PBXFileReference; fileEncoding = 4; lastKnownFileType = sourcecode.c.h; path = TD_Server.h; sourceTree = "<group>"; };
		27C706411486BBD500F0F099 /* TD_Server.m */ = {isa = PBXFileReference; fileEncoding = 4; lastKnownFileType = sourcecode.c.objc; path = TD_Server.m; sourceTree = "<group>"; };
		27C706431486BE7100F0F099 /* TDRouter.h */ = {isa = PBXFileReference; fileEncoding = 4; lastKnownFileType = sourcecode.c.h; path = TDRouter.h; sourceTree = "<group>"; };
		27C706441486BE7100F0F099 /* TDRouter.m */ = {isa = PBXFileReference; fileEncoding = 4; lastKnownFileType = sourcecode.c.objc; path = TDRouter.m; sourceTree = "<group>"; };
		27C706461487584300F0F099 /* TDURLProtocol.h */ = {isa = PBXFileReference; fileEncoding = 4; lastKnownFileType = sourcecode.c.h; path = TDURLProtocol.h; sourceTree = "<group>"; };
		27C706471487584300F0F099 /* TDURLProtocol.m */ = {isa = PBXFileReference; fileEncoding = 4; lastKnownFileType = sourcecode.c.objc; path = TDURLProtocol.m; sourceTree = "<group>"; };
		27C7064A1488311100F0F099 /* TDRouter_Tests.m */ = {isa = PBXFileReference; fileEncoding = 4; lastKnownFileType = sourcecode.c.objc; path = TDRouter_Tests.m; sourceTree = "<group>"; };
		27C7066F1488634300F0F099 /* AppKit.framework */ = {isa = PBXFileReference; lastKnownFileType = wrapper.framework; name = AppKit.framework; path = System/Library/Frameworks/AppKit.framework; sourceTree = SDKROOT; };
		27C70694148864BA00F0F099 /* TouchDB Demo.app */ = {isa = PBXFileReference; explicitFileType = wrapper.application; includeInIndex = 0; path = "TouchDB Demo.app"; sourceTree = BUILT_PRODUCTS_DIR; };
		27C70697148864BA00F0F099 /* Cocoa.framework */ = {isa = PBXFileReference; lastKnownFileType = wrapper.framework; name = Cocoa.framework; path = System/Library/Frameworks/Cocoa.framework; sourceTree = SDKROOT; };
		27C7069A148864BA00F0F099 /* AppKit.framework */ = {isa = PBXFileReference; lastKnownFileType = wrapper.framework; name = AppKit.framework; path = System/Library/Frameworks/AppKit.framework; sourceTree = SDKROOT; };
		27C7069B148864BA00F0F099 /* CoreData.framework */ = {isa = PBXFileReference; lastKnownFileType = wrapper.framework; name = CoreData.framework; path = System/Library/Frameworks/CoreData.framework; sourceTree = SDKROOT; };
		27C7069C148864BA00F0F099 /* Foundation.framework */ = {isa = PBXFileReference; lastKnownFileType = wrapper.framework; name = Foundation.framework; path = System/Library/Frameworks/Foundation.framework; sourceTree = SDKROOT; };
		27C706CB1488679500F0F099 /* DemoAppController.h */ = {isa = PBXFileReference; fileEncoding = 4; lastKnownFileType = sourcecode.c.h; path = DemoAppController.h; sourceTree = "<group>"; };
		27C706CC1488679500F0F099 /* DemoAppController.m */ = {isa = PBXFileReference; fileEncoding = 4; lastKnownFileType = sourcecode.c.objc; path = DemoAppController.m; sourceTree = "<group>"; };
		27C706CD1488679500F0F099 /* DemoQuery.h */ = {isa = PBXFileReference; fileEncoding = 4; lastKnownFileType = sourcecode.c.h; path = DemoQuery.h; sourceTree = "<group>"; };
		27C706CE1488679500F0F099 /* DemoQuery.m */ = {isa = PBXFileReference; fileEncoding = 4; lastKnownFileType = sourcecode.c.objc; path = DemoQuery.m; sourceTree = "<group>"; };
		27C706CF1488679500F0F099 /* ShoppingDemo-Info.plist */ = {isa = PBXFileReference; fileEncoding = 4; lastKnownFileType = text.plist.xml; path = "ShoppingDemo-Info.plist"; sourceTree = "<group>"; };
		27C706D01488679500F0F099 /* ShoppingDemo.xib */ = {isa = PBXFileReference; fileEncoding = 4; lastKnownFileType = file.xib; path = ShoppingDemo.xib; sourceTree = "<group>"; };
		27C706D11488679500F0F099 /* ShoppingItem.h */ = {isa = PBXFileReference; fileEncoding = 4; lastKnownFileType = sourcecode.c.h; path = ShoppingItem.h; sourceTree = "<group>"; };
		27C706D21488679500F0F099 /* ShoppingItem.m */ = {isa = PBXFileReference; fileEncoding = 4; lastKnownFileType = sourcecode.c.objc; path = ShoppingItem.m; sourceTree = "<group>"; };
		27CF5D2C152F514A0015D7A9 /* TDStatus.m */ = {isa = PBXFileReference; fileEncoding = 4; lastKnownFileType = sourcecode.c.objc; path = TDStatus.m; sourceTree = "<group>"; };
		27D90B1615601C2F0000735E /* MYErrorUtils.h */ = {isa = PBXFileReference; lastKnownFileType = sourcecode.c.h; path = MYErrorUtils.h; sourceTree = "<group>"; };
		27D90B1715601C2F0000735E /* MYErrorUtils.m */ = {isa = PBXFileReference; lastKnownFileType = sourcecode.c.objc; path = MYErrorUtils.m; sourceTree = "<group>"; };
		27DA42F6158E66DD00F9E7B5 /* TouchRevision.h */ = {isa = PBXFileReference; fileEncoding = 4; lastKnownFileType = sourcecode.c.h; path = TouchRevision.h; sourceTree = "<group>"; };
		27DA42F7158E66DD00F9E7B5 /* TouchRevision.m */ = {isa = PBXFileReference; fileEncoding = 4; lastKnownFileType = sourcecode.c.objc; path = TouchRevision.m; sourceTree = "<group>"; };
		27DA42FB158E7D3500F9E7B5 /* TouchDatabase.h */ = {isa = PBXFileReference; fileEncoding = 4; lastKnownFileType = sourcecode.c.h; path = TouchDatabase.h; sourceTree = "<group>"; };
		27DA42FC158E7D3500F9E7B5 /* TouchDatabase.m */ = {isa = PBXFileReference; fileEncoding = 4; lastKnownFileType = sourcecode.c.objc; path = TouchDatabase.m; sourceTree = "<group>"; };
		27DA4306158FA35600F9E7B5 /* TDCache.h */ = {isa = PBXFileReference; fileEncoding = 4; lastKnownFileType = sourcecode.c.h; path = TDCache.h; sourceTree = "<group>"; };
		27DA4307158FA35600F9E7B5 /* TDCache.m */ = {isa = PBXFileReference; fileEncoding = 4; lastKnownFileType = sourcecode.c.objc; path = TDCache.m; sourceTree = "<group>"; };
		27DA4310158FB79E00F9E7B5 /* TouchQuery.h */ = {isa = PBXFileReference; fileEncoding = 4; lastKnownFileType = sourcecode.c.h; path = TouchQuery.h; sourceTree = "<group>"; };
		27DA4311158FB79E00F9E7B5 /* TouchQuery.m */ = {isa = PBXFileReference; fileEncoding = 4; lastKnownFileType = sourcecode.c.objc; path = TouchQuery.m; sourceTree = "<group>"; };
		27DA4317158FD9B400F9E7B5 /* TouchUITableSource.h */ = {isa = PBXFileReference; fileEncoding = 4; lastKnownFileType = sourcecode.c.h; path = TouchUITableSource.h; sourceTree = "<group>"; };
		27DA4318158FD9B400F9E7B5 /* TouchUITableSource.m */ = {isa = PBXFileReference; fileEncoding = 4; lastKnownFileType = sourcecode.c.objc; path = TouchUITableSource.m; sourceTree = "<group>"; };
		27DA4343159125B500F9E7B5 /* TouchDatabaseManager.h */ = {isa = PBXFileReference; fileEncoding = 4; lastKnownFileType = sourcecode.c.h; path = TouchDatabaseManager.h; sourceTree = "<group>"; };
		27DA4344159125B500F9E7B5 /* TouchDatabaseManager.m */ = {isa = PBXFileReference; fileEncoding = 4; lastKnownFileType = sourcecode.c.objc; path = TouchDatabaseManager.m; sourceTree = "<group>"; };
		27DA434815912AFD00F9E7B5 /* TouchView.h */ = {isa = PBXFileReference; fileEncoding = 4; lastKnownFileType = sourcecode.c.h; path = TouchView.h; sourceTree = "<group>"; };
		27DA434915912AFD00F9E7B5 /* TouchView.m */ = {isa = PBXFileReference; fileEncoding = 4; lastKnownFileType = sourcecode.c.objc; path = TouchView.m; sourceTree = "<group>"; };
		27DA434D15914F5700F9E7B5 /* TouchDBPrivate.h */ = {isa = PBXFileReference; lastKnownFileType = sourcecode.c.h; path = TouchDBPrivate.h; sourceTree = "<group>"; };
		27DA434E15918C0200F9E7B5 /* MYDynamicObject.h */ = {isa = PBXFileReference; fileEncoding = 4; lastKnownFileType = sourcecode.c.h; path = MYDynamicObject.h; sourceTree = "<group>"; };
		27DA434F15918C0200F9E7B5 /* MYDynamicObject.m */ = {isa = PBXFileReference; fileEncoding = 4; lastKnownFileType = sourcecode.c.objc; path = MYDynamicObject.m; sourceTree = "<group>"; };
		27DA435315918C8C00F9E7B5 /* TouchModel.h */ = {isa = PBXFileReference; fileEncoding = 4; lastKnownFileType = sourcecode.c.h; path = TouchModel.h; sourceTree = "<group>"; };
		27DA435415918C8C00F9E7B5 /* TouchModel.m */ = {isa = PBXFileReference; fileEncoding = 4; lastKnownFileType = sourcecode.c.objc; path = TouchModel.m; sourceTree = "<group>"; };
		27DA435515918C8D00F9E7B5 /* TouchModelFactory.h */ = {isa = PBXFileReference; fileEncoding = 4; lastKnownFileType = sourcecode.c.h; path = TouchModelFactory.h; sourceTree = "<group>"; };
		27DA435615918C8E00F9E7B5 /* TouchModelFactory.m */ = {isa = PBXFileReference; fileEncoding = 4; lastKnownFileType = sourcecode.c.objc; path = TouchModelFactory.m; sourceTree = "<group>"; };
		27DB90D514DB249700FC7118 /* GTMNSData+zlib.h */ = {isa = PBXFileReference; fileEncoding = 4; lastKnownFileType = sourcecode.c.h; path = "GTMNSData+zlib.h"; sourceTree = "<group>"; };
		27DB90D614DB249700FC7118 /* GTMNSData+zlib.m */ = {isa = PBXFileReference; fileEncoding = 4; lastKnownFileType = sourcecode.c.objc; path = "GTMNSData+zlib.m"; sourceTree = "<group>"; };
		27DB90DA14DB24E800FC7118 /* GTMDefines.h */ = {isa = PBXFileReference; fileEncoding = 4; lastKnownFileType = sourcecode.c.h; path = GTMDefines.h; sourceTree = "<group>"; };
		27DB90DC14DB250500FC7118 /* libz.dylib */ = {isa = PBXFileReference; lastKnownFileType = "compiled.mach-o.dylib"; name = libz.dylib; path = usr/lib/libz.dylib; sourceTree = SDKROOT; };
		27DB90DE14DB4B0100FC7118 /* libz.dylib */ = {isa = PBXFileReference; lastKnownFileType = "compiled.mach-o.dylib"; name = libz.dylib; path = Platforms/iPhoneOS.platform/Developer/SDKs/iPhoneOS5.0.sdk/usr/lib/libz.dylib; sourceTree = DEVELOPER_DIR; };
		27E00C8D14EC2C74004BCBA9 /* SystemConfiguration.framework */ = {isa = PBXFileReference; lastKnownFileType = wrapper.framework; name = SystemConfiguration.framework; path = Platforms/iPhoneOS.platform/Developer/SDKs/iPhoneOS5.0.sdk/System/Library/Frameworks/SystemConfiguration.framework; sourceTree = DEVELOPER_DIR; };
		27E11F0C14ACFFC60006B340 /* TDHTTPServer.h */ = {isa = PBXFileReference; fileEncoding = 4; lastKnownFileType = sourcecode.c.h; path = TDHTTPServer.h; sourceTree = "<group>"; };
		27E11F0E14AD15940006B340 /* TDHTTPResponse.h */ = {isa = PBXFileReference; fileEncoding = 4; lastKnownFileType = sourcecode.c.h; path = TDHTTPResponse.h; sourceTree = "<group>"; };
		27E11F0F14AD15940006B340 /* TDHTTPResponse.m */ = {isa = PBXFileReference; fileEncoding = 4; lastKnownFileType = sourcecode.c.objc; path = TDHTTPResponse.m; sourceTree = "<group>"; };
		27E2E5A1159383E9005B9234 /* TouchAttachment.h */ = {isa = PBXFileReference; fileEncoding = 4; lastKnownFileType = sourcecode.c.h; path = TouchAttachment.h; sourceTree = "<group>"; };
		27E2E5A2159383E9005B9234 /* TouchAttachment.m */ = {isa = PBXFileReference; fileEncoding = 4; lastKnownFileType = sourcecode.c.objc; path = TouchAttachment.m; sourceTree = "<group>"; };
		27E2E5CB159533A5005B9234 /* TouchReplication.h */ = {isa = PBXFileReference; fileEncoding = 4; lastKnownFileType = sourcecode.c.h; path = TouchReplication.h; sourceTree = "<group>"; };
		27E2E5CC159533A5005B9234 /* TouchReplication.m */ = {isa = PBXFileReference; fileEncoding = 4; lastKnownFileType = sourcecode.c.objc; path = TouchReplication.m; sourceTree = "<group>"; };
		27E7FAEA155D78C20025F93A /* TDChangeTracker_Tests.m */ = {isa = PBXFileReference; fileEncoding = 4; lastKnownFileType = sourcecode.c.objc; path = TDChangeTracker_Tests.m; sourceTree = "<group>"; };
		27E7FAEF155D8EBA0025F93A /* CFNetwork.framework */ = {isa = PBXFileReference; lastKnownFileType = wrapper.framework; name = CFNetwork.framework; path = Platforms/iPhoneOS.platform/Developer/SDKs/iPhoneOS5.1.sdk/System/Library/Frameworks/CFNetwork.framework; sourceTree = DEVELOPER_DIR; };
		27E7FB02155DBDA20025F93A /* Security.framework */ = {isa = PBXFileReference; lastKnownFileType = wrapper.framework; name = Security.framework; path = Platforms/iPhoneOS.platform/Developer/SDKs/iPhoneOS5.1.sdk/System/Library/Frameworks/Security.framework; sourceTree = DEVELOPER_DIR; };
<<<<<<< HEAD
		27ED862E157D0FC600712B33 /* TouchDocument.h */ = {isa = PBXFileReference; fileEncoding = 4; lastKnownFileType = sourcecode.c.h; path = TouchDocument.h; sourceTree = "<group>"; };
		27ED862F157D0FC600712B33 /* TouchDocument.m */ = {isa = PBXFileReference; fileEncoding = 4; lastKnownFileType = sourcecode.c.objc; path = TouchDocument.m; sourceTree = "<group>"; };
		27ED9A961639D8D2000C844A /* TouchServ.m */ = {isa = PBXFileReference; fileEncoding = 4; lastKnownFileType = sourcecode.c.objc; path = TouchServ.m; sourceTree = "<group>"; };
		27F0744611CD4B6D00E9A2AB /* TDDatabase.h */ = {isa = PBXFileReference; fileEncoding = 4; lastKnownFileType = sourcecode.c.h; path = TDDatabase.h; sourceTree = "<group>"; };
		27F0744711CD4B6D00E9A2AB /* TDDatabase.m */ = {isa = PBXFileReference; fileEncoding = 4; lastKnownFileType = sourcecode.c.objc; path = TDDatabase.m; sourceTree = "<group>"; };
=======
		27ED9AA0163B01D5000C844A /* TDSocketChangeTracker.h */ = {isa = PBXFileReference; fileEncoding = 4; lastKnownFileType = sourcecode.c.h; path = TDSocketChangeTracker.h; sourceTree = "<group>"; };
		27ED9AA2163B01E2000C844A /* TDSocketChangeTracker.m */ = {isa = PBXFileReference; fileEncoding = 4; lastKnownFileType = sourcecode.c.objc; path = TDSocketChangeTracker.m; sourceTree = "<group>"; };
		27F0744611CD4B6D00E9A2AB /* TD_Database.h */ = {isa = PBXFileReference; fileEncoding = 4; lastKnownFileType = sourcecode.c.h; path = TD_Database.h; sourceTree = "<group>"; };
		27F0744711CD4B6D00E9A2AB /* TD_Database.m */ = {isa = PBXFileReference; fileEncoding = 4; lastKnownFileType = sourcecode.c.objc; path = TD_Database.m; sourceTree = "<group>"; };
>>>>>>> f65aeaef
		27F0744911CD4BA000E9A2AB /* libsqlite3.dylib */ = {isa = PBXFileReference; lastKnownFileType = "compiled.mach-o.dylib"; name = libsqlite3.dylib; path = usr/lib/libsqlite3.dylib; sourceTree = SDKROOT; };
		27F0745C11CD50A600E9A2AB /* Foundation.framework */ = {isa = PBXFileReference; lastKnownFileType = wrapper.framework; name = Foundation.framework; path = System/Library/Frameworks/Foundation.framework; sourceTree = SDKROOT; };
		27F0746F11CD51A200E9A2AB /* FMDatabase.h */ = {isa = PBXFileReference; fileEncoding = 4; lastKnownFileType = sourcecode.c.h; path = FMDatabase.h; sourceTree = "<group>"; };
		27F0747011CD51A200E9A2AB /* FMDatabase.m */ = {isa = PBXFileReference; fileEncoding = 4; lastKnownFileType = sourcecode.c.objc; path = FMDatabase.m; sourceTree = "<group>"; };
		27F0747111CD51A200E9A2AB /* FMResultSet.h */ = {isa = PBXFileReference; fileEncoding = 4; lastKnownFileType = sourcecode.c.h; path = FMResultSet.h; sourceTree = "<group>"; };
		27F0747211CD51A200E9A2AB /* FMResultSet.m */ = {isa = PBXFileReference; fileEncoding = 4; lastKnownFileType = sourcecode.c.objc; path = FMResultSet.m; sourceTree = "<group>"; };
		27F0749B11CD5B4F00E9A2AB /* CollectionUtils.h */ = {isa = PBXFileReference; fileEncoding = 4; lastKnownFileType = sourcecode.c.h; path = CollectionUtils.h; sourceTree = "<group>"; };
		27F0749C11CD5B4F00E9A2AB /* CollectionUtils.m */ = {isa = PBXFileReference; fileEncoding = 4; lastKnownFileType = sourcecode.c.objc; path = CollectionUtils.m; sourceTree = "<group>"; };
		27F0749D11CD5B4F00E9A2AB /* Test.h */ = {isa = PBXFileReference; fileEncoding = 4; lastKnownFileType = sourcecode.c.h; path = Test.h; sourceTree = "<group>"; };
		27F0749E11CD5B4F00E9A2AB /* Test.m */ = {isa = PBXFileReference; fileEncoding = 4; lastKnownFileType = sourcecode.c.objc; path = Test.m; sourceTree = "<group>"; };
		27F074A911CD5D7A00E9A2AB /* TD_Body.h */ = {isa = PBXFileReference; fileEncoding = 4; lastKnownFileType = sourcecode.c.h; path = TD_Body.h; sourceTree = "<group>"; };
		27F074AA11CD5D7A00E9A2AB /* TD_Body.m */ = {isa = PBXFileReference; fileEncoding = 4; lastKnownFileType = sourcecode.c.objc; path = TD_Body.m; sourceTree = "<group>"; };
		27F074F811CDC71800E9A2AB /* MYUtilities_Debug.xcconfig */ = {isa = PBXFileReference; fileEncoding = 4; lastKnownFileType = text.xcconfig; path = MYUtilities_Debug.xcconfig; sourceTree = "<group>"; };
		27F074F911CDC71800E9A2AB /* MYUtilities_Release.xcconfig */ = {isa = PBXFileReference; fileEncoding = 4; lastKnownFileType = text.xcconfig; path = MYUtilities_Release.xcconfig; sourceTree = "<group>"; };
		27F074FA11CDC71800E9A2AB /* MYUtilities.xcconfig */ = {isa = PBXFileReference; fileEncoding = 4; lastKnownFileType = text.xcconfig; path = MYUtilities.xcconfig; sourceTree = "<group>"; };
		27F0751111CDC7F900E9A2AB /* Logging.h */ = {isa = PBXFileReference; fileEncoding = 4; lastKnownFileType = sourcecode.c.h; path = Logging.h; sourceTree = "<group>"; };
		27F0751211CDC7F900E9A2AB /* Logging.m */ = {isa = PBXFileReference; fileEncoding = 4; lastKnownFileType = sourcecode.c.objc; path = Logging.m; sourceTree = "<group>"; };
		27F0751611CDC80A00E9A2AB /* ExceptionUtils.h */ = {isa = PBXFileReference; fileEncoding = 4; lastKnownFileType = sourcecode.c.h; path = ExceptionUtils.h; sourceTree = "<group>"; };
		27F0751711CDC80A00E9A2AB /* ExceptionUtils.m */ = {isa = PBXFileReference; fileEncoding = 4; lastKnownFileType = sourcecode.c.objc; path = ExceptionUtils.m; sourceTree = "<group>"; };
		27F12846156ABE24008465C2 /* NSString+URLEncoding.h */ = {isa = PBXFileReference; fileEncoding = 4; lastKnownFileType = sourcecode.c.h; path = "NSString+URLEncoding.h"; sourceTree = "<group>"; };
		27F12847156ABE24008465C2 /* NSString+URLEncoding.m */ = {isa = PBXFileReference; fileEncoding = 4; lastKnownFileType = sourcecode.c.objc; path = "NSString+URLEncoding.m"; sourceTree = "<group>"; };
		27F12855156ABE24008465C2 /* OAConsumer.h */ = {isa = PBXFileReference; fileEncoding = 4; lastKnownFileType = sourcecode.c.h; path = OAConsumer.h; sourceTree = "<group>"; };
		27F12856156ABE24008465C2 /* OAConsumer.m */ = {isa = PBXFileReference; fileEncoding = 4; lastKnownFileType = sourcecode.c.objc; path = OAConsumer.m; sourceTree = "<group>"; };
		27F1285B156ABE24008465C2 /* OAMutableURLRequest.h */ = {isa = PBXFileReference; fileEncoding = 4; lastKnownFileType = sourcecode.c.h; path = OAMutableURLRequest.h; sourceTree = "<group>"; };
		27F1285C156ABE24008465C2 /* OAMutableURLRequest.m */ = {isa = PBXFileReference; fileEncoding = 4; lastKnownFileType = sourcecode.c.objc; path = OAMutableURLRequest.m; sourceTree = "<group>"; };
		27F1285D156ABE24008465C2 /* OAPlaintextSignatureProvider.h */ = {isa = PBXFileReference; fileEncoding = 4; lastKnownFileType = sourcecode.c.h; path = OAPlaintextSignatureProvider.h; sourceTree = "<group>"; };
		27F1285E156ABE24008465C2 /* OAPlaintextSignatureProvider.m */ = {isa = PBXFileReference; fileEncoding = 4; lastKnownFileType = sourcecode.c.objc; path = OAPlaintextSignatureProvider.m; sourceTree = "<group>"; };
		27F12861156ABE24008465C2 /* OARequestParameter.h */ = {isa = PBXFileReference; fileEncoding = 4; lastKnownFileType = sourcecode.c.h; path = OARequestParameter.h; sourceTree = "<group>"; };
		27F12862156ABE24008465C2 /* OARequestParameter.m */ = {isa = PBXFileReference; fileEncoding = 4; lastKnownFileType = sourcecode.c.objc; path = OARequestParameter.m; sourceTree = "<group>"; };
		27F12865156ABE24008465C2 /* OASignatureProviding.h */ = {isa = PBXFileReference; fileEncoding = 4; lastKnownFileType = sourcecode.c.h; path = OASignatureProviding.h; sourceTree = "<group>"; };
		27F12867156ABE24008465C2 /* OAToken.h */ = {isa = PBXFileReference; fileEncoding = 4; lastKnownFileType = sourcecode.c.h; path = OAToken.h; sourceTree = "<group>"; };
		27F12868156ABE24008465C2 /* OAToken.m */ = {isa = PBXFileReference; fileEncoding = 4; lastKnownFileType = sourcecode.c.objc; path = OAToken.m; sourceTree = "<group>"; };
		27F128A7156ABFE0008465C2 /* NSMutableURLRequest+Parameters.m */ = {isa = PBXFileReference; fileEncoding = 4; lastKnownFileType = sourcecode.c.objc; path = "NSMutableURLRequest+Parameters.m"; sourceTree = "<group>"; };
		27F128AA156AC004008465C2 /* NSMutableURLRequest+Parameters.h */ = {isa = PBXFileReference; fileEncoding = 4; lastKnownFileType = sourcecode.c.h; path = "NSMutableURLRequest+Parameters.h"; sourceTree = "<group>"; };
		27F128AF156AC1C8008465C2 /* TDOAuth1Authorizer.h */ = {isa = PBXFileReference; fileEncoding = 4; lastKnownFileType = sourcecode.c.h; path = TDOAuth1Authorizer.h; sourceTree = "<group>"; };
		27F128B0156AC1C9008465C2 /* TDOAuth1Authorizer.m */ = {isa = PBXFileReference; fileEncoding = 4; lastKnownFileType = sourcecode.c.objc; path = TDOAuth1Authorizer.m; sourceTree = "<group>"; };
		27F87BE61558890600F0A416 /* TDGNUstep.h */ = {isa = PBXFileReference; lastKnownFileType = sourcecode.c.h; path = TDGNUstep.h; sourceTree = "<group>"; };
		27F87BE71558890700F0A416 /* TDGNUstep.m */ = {isa = PBXFileReference; lastKnownFileType = sourcecode.c.objc; path = TDGNUstep.m; sourceTree = "<group>"; };
		DA023B6414BCA94C008184BB /* libTouchDBListener.a */ = {isa = PBXFileReference; explicitFileType = archive.ar; includeInIndex = 0; path = libTouchDBListener.a; sourceTree = BUILT_PRODUCTS_DIR; };
		DA147C3614BCAC3B0052DA4D /* TouchDBListener.framework */ = {isa = PBXFileReference; explicitFileType = wrapper.cfbundle; includeInIndex = 0; path = TouchDBListener.framework; sourceTree = BUILT_PRODUCTS_DIR; };
		DA147C3A14BCAC780052DA4D /* MobileCoreServices.framework */ = {isa = PBXFileReference; lastKnownFileType = wrapper.framework; name = MobileCoreServices.framework; path = Platforms/iPhoneOS.platform/Developer/SDKs/iPhoneOS5.0.sdk/System/Library/Frameworks/MobileCoreServices.framework; sourceTree = DEVELOPER_DIR; };
		DA147C3B14BCAC780052DA4D /* Security.framework */ = {isa = PBXFileReference; lastKnownFileType = wrapper.framework; name = Security.framework; path = Platforms/iPhoneOS.platform/Developer/SDKs/iPhoneOS5.0.sdk/System/Library/Frameworks/Security.framework; sourceTree = DEVELOPER_DIR; };
/* End PBXFileReference section */

/* Begin PBXFrameworksBuildPhase section */
		270B3DE61489359000E0A926 /* Frameworks */ = {
			isa = PBXFrameworksBuildPhase;
			buildActionMask = 2147483647;
			files = (
				27E7FB04155DBDBF0025F93A /* Security.framework in Frameworks */,
				27E7FAEE155D7F110025F93A /* CoreServices.framework in Frameworks */,
				27103F8814EA076600DF7209 /* SystemConfiguration.framework in Frameworks */,
				27DB90DD14DB250500FC7118 /* libz.dylib in Frameworks */,
				270B3E1E1489385C00E0A926 /* Foundation.framework in Frameworks */,
				270B3E1D1489384700E0A926 /* libsqlite3.dylib in Frameworks */,
			);
			runOnlyForDeploymentPostprocessing = 0;
		};
		270FE0C514C5008C005FF647 /* Frameworks */ = {
			isa = PBXFrameworksBuildPhase;
			buildActionMask = 2147483647;
			files = (
				270FE0D514C50134005FF647 /* TouchDB.framework in Frameworks */,
				270FE0D614C50134005FF647 /* TouchDBListener-Mac.framework in Frameworks */,
				270FE0CA14C5008C005FF647 /* Foundation.framework in Frameworks */,
			);
			runOnlyForDeploymentPostprocessing = 0;
		};
		275315D114ACF0A10065964D /* Frameworks */ = {
			isa = PBXFrameworksBuildPhase;
			buildActionMask = 2147483647;
			files = (
				275315FC14ACF83C0065964D /* TouchDB.framework in Frameworks */,
				275315F814ACF2500065964D /* CoreServices.framework in Frameworks */,
				275315F314ACF1C20065964D /* Foundation.framework in Frameworks */,
				275315F514ACF1CC0065964D /* Security.framework in Frameworks */,
			);
			runOnlyForDeploymentPostprocessing = 0;
		};
		27731F1D1495CFEF00815D67 /* Frameworks */ = {
			isa = PBXFrameworksBuildPhase;
			buildActionMask = 2147483647;
			files = (
				27E7FB03155DBDA20025F93A /* Security.framework in Frameworks */,
				27E7FAF1155D8ECE0025F93A /* CFNetwork.framework in Frameworks */,
				27E00C8F14EC2CAB004BCBA9 /* SystemConfiguration.framework in Frameworks */,
				27DB90E014DB4B0A00FC7118 /* libz.dylib in Frameworks */,
				27731F1E1495CFEF00815D67 /* libTouchDB.a in Frameworks */,
				27731F1F1495CFEF00815D67 /* libsqlite3.dylib in Frameworks */,
				27731F201495CFEF00815D67 /* UIKit.framework in Frameworks */,
				27731F211495CFEF00815D67 /* Foundation.framework in Frameworks */,
				27731F221495CFEF00815D67 /* CoreGraphics.framework in Frameworks */,
			);
			runOnlyForDeploymentPostprocessing = 0;
		};
		27B0B7A61492B83B00A817AD /* Frameworks */ = {
			isa = PBXFrameworksBuildPhase;
			buildActionMask = 2147483647;
			files = (
				27B0B7AA1492B83B00A817AD /* Foundation.framework in Frameworks */,
			);
			runOnlyForDeploymentPostprocessing = 0;
		};
		27B0B7E41492BB6B00A817AD /* Frameworks */ = {
			isa = PBXFrameworksBuildPhase;
			buildActionMask = 2147483647;
			files = (
				27B0B7F91492BC8100A817AD /* libsqlite3.dylib in Frameworks */,
				27B0B7F71492BC7A00A817AD /* Foundation.framework in Frameworks */,
			);
			runOnlyForDeploymentPostprocessing = 0;
		};
		27B0B8081492C16300A817AD /* Frameworks */ = {
			isa = PBXFrameworksBuildPhase;
			buildActionMask = 2147483647;
			files = (
				27D90B1A15601F8C0000735E /* Security.framework in Frameworks */,
				27E7FAF0155D8EBA0025F93A /* CFNetwork.framework in Frameworks */,
				27E00C8E14EC2C74004BCBA9 /* SystemConfiguration.framework in Frameworks */,
				27DB90DF14DB4B0100FC7118 /* libz.dylib in Frameworks */,
				27B0B8531492CBE400A817AD /* libTouchDB.a in Frameworks */,
				27B0B82D1492C4DB00A817AD /* libsqlite3.dylib in Frameworks */,
				27B0B80D1492C16300A817AD /* UIKit.framework in Frameworks */,
				27B0B80E1492C16300A817AD /* Foundation.framework in Frameworks */,
				27B0B8101492C16300A817AD /* CoreGraphics.framework in Frameworks */,
			);
			runOnlyForDeploymentPostprocessing = 0;
		};
		27C70691148864BA00F0F099 /* Frameworks */ = {
			isa = PBXFrameworksBuildPhase;
			buildActionMask = 2147483647;
			files = (
				27C70698148864BA00F0F099 /* Cocoa.framework in Frameworks */,
				270B3E26148939BD00E0A926 /* TouchDB.framework in Frameworks */,
				27E11F1214AD172F0006B340 /* TouchDBListener-Mac.framework in Frameworks */,
			);
			runOnlyForDeploymentPostprocessing = 0;
		};
		DA023B4514BCA94C008184BB /* Frameworks */ = {
			isa = PBXFrameworksBuildPhase;
			buildActionMask = 2147483647;
			files = (
				DA023B4614BCA94C008184BB /* Foundation.framework in Frameworks */,
			);
			runOnlyForDeploymentPostprocessing = 0;
		};
		DA147C2314BCAC3B0052DA4D /* Frameworks */ = {
			isa = PBXFrameworksBuildPhase;
			buildActionMask = 2147483647;
			files = (
				DA147C3C14BCAC780052DA4D /* MobileCoreServices.framework in Frameworks */,
				DA147C3D14BCAC780052DA4D /* Security.framework in Frameworks */,
				DA147C2514BCAC3B0052DA4D /* Foundation.framework in Frameworks */,
			);
			runOnlyForDeploymentPostprocessing = 0;
		};
/* End PBXFrameworksBuildPhase section */

/* Begin PBXGroup section */
		08FB7794FE84155DC02AAC07 /* CouchLite */ = {
			isa = PBXGroup;
			children = (
				270B3E28148940C000E0A926 /* README.md */,
				27DA4300158F9D7A00F9E7B5 /* API */,
				08FB7795FE84155DC02AAC07 /* Source */,
				275315D714ACF0A20065964D /* Listener */,
				27C706CA1488679500F0F099 /* Demo-Mac */,
				27B0B8111492C16300A817AD /* Demo-iOS */,
				2753154D14ACEF350065964D /* vendor */,
				27C70696148864BA00F0F099 /* Frameworks */,
				1AB674ADFE9D54B511CA2CBB /* Products */,
			);
			name = CouchLite;
			sourceTree = "<group>";
		};
		08FB7795FE84155DC02AAC07 /* Source */ = {
			isa = PBXGroup;
			children = (
				270DC1A415ADE195002A2AF4 /* Database */,
				279EB2D7149192C700E74185 /* Router */,
				27821BB4148E7D590099B373 /* Replicator */,
				27E2E62E159A26A1005B9234 /* Networking */,
				279EB2D8149192DF00E74185 /* Support */,
				2713789014BCCA7B0058C5CD /* Tests */,
			);
			path = Source;
			sourceTree = "<group>";
		};
		1AB674ADFE9D54B511CA2CBB /* Products */ = {
			isa = PBXGroup;
			children = (
				27C70694148864BA00F0F099 /* TouchDB Demo.app */,
				270B3DEA1489359000E0A926 /* TouchDB.framework */,
				27B0B7A91492B83B00A817AD /* libTouchDB.a */,
				27B0B7E71492BB6B00A817AD /* TouchDB.framework */,
				27B0B80B1492C16300A817AD /* TouchDB Demo.app */,
				27731F2A1495CFEF00815D67 /* TouchDB Empty App.app */,
				275315D514ACF0A10065964D /* TouchDBListener-Mac.framework */,
				DA023B6414BCA94C008184BB /* libTouchDBListener.a */,
				DA147C3614BCAC3B0052DA4D /* TouchDBListener.framework */,
				270FE0C814C5008C005FF647 /* TouchServ */,
			);
			name = Products;
			sourceTree = "<group>";
		};
		270DC1A415ADE195002A2AF4 /* Database */ = {
			isa = PBXGroup;
			children = (
				27F0744611CD4B6D00E9A2AB /* TD_Database.h */,
				27F0744711CD4B6D00E9A2AB /* TD_Database.m */,
				2711CDFC14C7590A00505D55 /* TD_Database+Attachments.h */,
				274C391B149FAE0000A5E89B /* TD_Database+Attachments.m */,
				2711CDFF14C7595900505D55 /* TD_Database+Insertion.h */,
				27AA409A14AA86AD00E2A5FF /* TD_Database+Insertion.m */,
				2711CE0214C759BD00505D55 /* TD_Database+Replication.h */,
				27AA40A014AA8A6600E2A5FF /* TD_Database+Replication.m */,
				2773ADC514BD1EB80027A292 /* TD_Database+LocalDocs.h */,
				2773ADC614BD1EB80027A292 /* TD_Database+LocalDocs.m */,
				2751D4E2151BAE7000F7FD57 /* TD_DatabaseManager.h */,
				2751D4E3151BAE7000F7FD57 /* TD_DatabaseManager.m */,
				279EB2CC149140DE00E74185 /* TD_View.h */,
				279EB2CD149140DE00E74185 /* TD_View.m */,
				27F074A911CD5D7A00E9A2AB /* TD_Body.h */,
				27F074AA11CD5D7A00E9A2AB /* TD_Body.m */,
				270B3E3714898DF200E0A926 /* TD_Revision.h */,
				270B3E3814898DF200E0A926 /* TD_Revision.m */,
				27A7209E152B959100C0A0E8 /* TD_Attachment.h */,
				27A7209F152B959100C0A0E8 /* TD_Attachment.m */,
				27C706401486BBD500F0F099 /* TD_Server.h */,
				27C706411486BBD500F0F099 /* TD_Server.m */,
				27731EFD1493FA3100815D67 /* TDBlobStore.h */,
				27731EFE1493FA3100815D67 /* TDBlobStore.m */,
			);
			name = Database;
			sourceTree = "<group>";
		};
		2713789014BCCA7B0058C5CD /* Tests */ = {
			isa = PBXGroup;
			children = (
				27821BB9148FF56C0099B373 /* TD_Database_Tests.m */,
				27B0B77F1491E73400A817AD /* TD_View_Tests.m */,
				27C7064A1488311100F0F099 /* TDRouter_Tests.m */,
				27821BBB149001B20099B373 /* TDReplicator_Tests.m */,
				279CE40414D88031009F3FA6 /* TDBlobStore_Tests.m */,
				27E7FAEA155D78C20025F93A /* TDChangeTracker_Tests.m */,
			);
			name = Tests;
			sourceTree = "<group>";
		};
		2753154D14ACEF350065964D /* vendor */ = {
			isa = PBXGroup;
			children = (
				27F0746C11CD51A200E9A2AB /* FMDB */,
				27F0749A11CD5B1200E9A2AB /* MYUtilities */,
				2753154E14ACEF5C0065964D /* CocoaHTTPServer */,
				27DB90D414DB249700FC7118 /* google-toolbox-for-mac */,
				27F12842156ABE23008465C2 /* oauthconsumer */,
			);
			path = vendor;
			sourceTree = "<group>";
		};
		2753154E14ACEF5C0065964D /* CocoaHTTPServer */ = {
			isa = PBXGroup;
			children = (
				2753154F14ACEFC90065964D /* Core */,
			);
			path = CocoaHTTPServer;
			sourceTree = "<group>";
		};
		2753154F14ACEFC90065964D /* Core */ = {
			isa = PBXGroup;
			children = (
				2753155014ACEFC90065964D /* Categories */,
				2753155714ACEFC90065964D /* HTTPAuthenticationRequest.h */,
				2753155814ACEFC90065964D /* HTTPAuthenticationRequest.m */,
				2753155914ACEFC90065964D /* HTTPConnection.h */,
				2753155A14ACEFC90065964D /* HTTPConnection.m */,
				2753155B14ACEFC90065964D /* HTTPLogging.h */,
				2753155C14ACEFC90065964D /* HTTPMessage.h */,
				2753155D14ACEFC90065964D /* HTTPMessage.m */,
				2753155E14ACEFC90065964D /* HTTPResponse.h */,
				2753155F14ACEFC90065964D /* HTTPServer.h */,
				2753156014ACEFC90065964D /* HTTPServer.m */,
				2753156114ACEFC90065964D /* Responses */,
				2753156C14ACEFC90065964D /* WebSocket.h */,
				2753156D14ACEFC90065964D /* WebSocket.m */,
				275315A614ACF00B0065964D /* CocoaAsyncSocket */,
				275315AF14ACF0330065964D /* CocoaLumberjack */,
			);
			path = Core;
			sourceTree = "<group>";
		};
		2753155014ACEFC90065964D /* Categories */ = {
			isa = PBXGroup;
			children = (
				2753155114ACEFC90065964D /* DDData.h */,
				2753155214ACEFC90065964D /* DDData.m */,
				2753155314ACEFC90065964D /* DDNumber.h */,
				2753155414ACEFC90065964D /* DDNumber.m */,
				2753155514ACEFC90065964D /* DDRange.h */,
				2753155614ACEFC90065964D /* DDRange.m */,
			);
			path = Categories;
			sourceTree = "<group>";
		};
		2753156114ACEFC90065964D /* Responses */ = {
			isa = PBXGroup;
			children = (
				2753156214ACEFC90065964D /* HTTPAsyncFileResponse.h */,
				2753156314ACEFC90065964D /* HTTPAsyncFileResponse.m */,
				2753156414ACEFC90065964D /* HTTPDataResponse.h */,
				2753156514ACEFC90065964D /* HTTPDataResponse.m */,
				2753156614ACEFC90065964D /* HTTPDynamicFileResponse.h */,
				2753156714ACEFC90065964D /* HTTPDynamicFileResponse.m */,
				2753156814ACEFC90065964D /* HTTPFileResponse.h */,
				2753156914ACEFC90065964D /* HTTPFileResponse.m */,
				2753156A14ACEFC90065964D /* HTTPRedirectResponse.h */,
				2753156B14ACEFC90065964D /* HTTPRedirectResponse.m */,
			);
			path = Responses;
			sourceTree = "<group>";
		};
		275315A614ACF00B0065964D /* CocoaAsyncSocket */ = {
			isa = PBXGroup;
			children = (
				275315A814ACF00B0065964D /* GCDAsyncSocket.h */,
				275315A914ACF00B0065964D /* GCDAsyncSocket.m */,
			);
			name = CocoaAsyncSocket;
			path = vendor/CocoaHTTPServer/Vendor/CocoaAsyncSocket;
			sourceTree = SOURCE_ROOT;
		};
		275315AF14ACF0330065964D /* CocoaLumberjack */ = {
			isa = PBXGroup;
			children = (
				275315B014ACF0330065964D /* About.txt */,
				275315B114ACF0330065964D /* DDAbstractDatabaseLogger.h */,
				275315B214ACF0330065964D /* DDAbstractDatabaseLogger.m */,
				275315B314ACF0330065964D /* DDASLLogger.h */,
				275315B414ACF0330065964D /* DDASLLogger.m */,
				275315B514ACF0330065964D /* DDFileLogger.h */,
				275315B614ACF0330065964D /* DDFileLogger.m */,
				275315B714ACF0330065964D /* DDLog.h */,
				275315B814ACF0330065964D /* DDLog.m */,
				275315B914ACF0330065964D /* DDTTYLogger.h */,
				275315BA14ACF0330065964D /* DDTTYLogger.m */,
			);
			name = CocoaLumberjack;
			path = vendor/CocoaHTTPServer/Vendor/CocoaLumberjack;
			sourceTree = SOURCE_ROOT;
		};
		275315D714ACF0A20065964D /* Listener */ = {
			isa = PBXGroup;
			children = (
				275315DE14ACF0A20065964D /* TDListener.h */,
				275315DF14ACF0A20065964D /* TDListener.m */,
				27E11F0C14ACFFC60006B340 /* TDHTTPServer.h */,
				2753160A14ACFC2A0065964D /* TDHTTPConnection.h */,
				2753160B14ACFC2A0065964D /* TDHTTPConnection.m */,
				27E11F0E14AD15940006B340 /* TDHTTPResponse.h */,
				27E11F0F14AD15940006B340 /* TDHTTPResponse.m */,
				27ED9A961639D8D2000C844A /* TouchServ.m */,
				275315D814ACF0A20065964D /* Supporting Files */,
			);
			path = Listener;
			sourceTree = "<group>";
		};
		275315D814ACF0A20065964D /* Supporting Files */ = {
			isa = PBXGroup;
			children = (
				275315D914ACF0A20065964D /* TouchDBListener-Info.plist */,
				275315DA14ACF0A20065964D /* InfoPlist.strings */,
				275315FA14ACF7FF0065964D /* TouchDBListener.exp */,
			);
			name = "Supporting Files";
			sourceTree = "<group>";
		};
		27821BB4148E7D590099B373 /* Replicator */ = {
			isa = PBXGroup;
			children = (
				27821BB5148E7D6F0099B373 /* TDReplicator.h */,
				27821BB6148E7D6F0099B373 /* TDReplicator.m */,
				270B3E291489581E00E0A926 /* TDPuller.h */,
				270B3E2A1489581E00E0A926 /* TDPuller.m */,
				270B3E3C148D7F0000E0A926 /* TDPusher.h */,
				270B3E3D148D7F0000E0A926 /* TDPusher.m */,
				27ADC077152502EE001ABC1D /* TDMultipartDocumentReader.h */,
				27ADC078152502EE001ABC1D /* TDMultipartDocumentReader.m */,
				279CE40814D8AA23009F3FA6 /* TDMultipartDownloader.h */,
				279CE40914D8AA23009F3FA6 /* TDMultipartDownloader.m */,
				27C5305214DF3A050078F886 /* TDMultipartUploader.h */,
				27C5305314DF3A050078F886 /* TDMultipartUploader.m */,
				27C40C7714EC58BC00994283 /* TDReplicatorManager.h */,
				27C40C7814EC58BC00994283 /* TDReplicatorManager.m */,
				27B0B78F149290AB00A817AD /* ChangeTracker */,
			);
			name = Replicator;
			sourceTree = "<group>";
		};
		27846FEE15D5C7DE0030122F /* Tests */ = {
			isa = PBXGroup;
			children = (
				27846FF015D5C8250030122F /* APITests.m */,
			);
			name = Tests;
			sourceTree = "<group>";
		};
		279EB2D7149192C700E74185 /* Router */ = {
			isa = PBXGroup;
			children = (
				27C706431486BE7100F0F099 /* TDRouter.h */,
				27C706441486BE7100F0F099 /* TDRouter.m */,
				2700BC5B14B64AA600B5B297 /* TDRouter+Handlers.m */,
				27C706461487584300F0F099 /* TDURLProtocol.h */,
				27C706471487584300F0F099 /* TDURLProtocol.m */,
			);
			name = Router;
			sourceTree = "<group>";
		};
		279EB2D8149192DF00E74185 /* Support */ = {
			isa = PBXGroup;
			children = (
				274F9807152E6E0C00247C46 /* TDStatus.h */,
				27CF5D2C152F514A0015D7A9 /* TDStatus.m */,
				279EB2D01491442500E74185 /* TDInternal.h */,
				272B85121523691700A90CB2 /* TDJSON.h */,
				272B85131523691700A90CB2 /* TDJSON.m */,
				278B0C9E152A8B1900577747 /* TDCanonicalJSON.h */,
				278B0C9F152A8B1900577747 /* TDCanonicalJSON.m */,
				27B0B79C1492932700A817AD /* TDBase64.h */,
				27B0B79D1492932700A817AD /* TDBase64.m */,
				279EB2D91491C34300E74185 /* TDCollateJSON.h */,
				279EB2DA1491C34300E74185 /* TDCollateJSON.m */,
				279906EC149ABFC1003D4338 /* TDBatcher.h */,
				279906ED149ABFC2003D4338 /* TDBatcher.m */,
				270F5703156AE0BF000FEB8F /* TDAuthorizer.h */,
				270F5704156AE0BF000FEB8F /* TDAuthorizer.m */,
				27F128AF156AC1C8008465C2 /* TDOAuth1Authorizer.h */,
				27F128B0156AC1C9008465C2 /* TDOAuth1Authorizer.m */,
				279C7E2C14F424090004A1E8 /* TDSequenceMap.h */,
				279C7E2D14F424090004A1E8 /* TDSequenceMap.m */,
				27DA4306158FA35600F9E7B5 /* TDCache.h */,
				27DA4307158FA35600F9E7B5 /* TDCache.m */,
				27A073EA14C0BB6200F52FE7 /* TDMisc.h */,
				27A073EB14C0BB6200F52FE7 /* TDMisc.m */,
				270B3DEE1489359000E0A926 /* TouchDB-Info.plist */,
				27821BBD14906FB50099B373 /* TouchDBPrefix.h */,
				27821BBF149078C70099B373 /* TouchDB.exp */,
				27F87BE61558890600F0A416 /* TDGNUstep.h */,
				27F87BE71558890700F0A416 /* TDGNUstep.m */,
				270BDD6815644EA8007D52F6 /* BuildFatLibrary.sh */,
			);
			name = Support;
			sourceTree = "<group>";
		};
		27B0B78F149290AB00A817AD /* ChangeTracker */ = {
			isa = PBXGroup;
			children = (
				27B0B790149290AB00A817AD /* TDChangeTracker.h */,
				27B0B791149290AB00A817AD /* TDChangeTracker.m */,
				270D6FBF164484190081812D /* TDSocketChangeTracker.h */,
				270D6FC0164484190081812D /* TDSocketChangeTracker.m */,
			);
			path = ChangeTracker;
			sourceTree = "<group>";
		};
		27B0B8111492C16300A817AD /* Demo-iOS */ = {
			isa = PBXGroup;
			children = (
				27B0B81A1492C16300A817AD /* DemoAppDelegate.h */,
				27B0B81B1492C16300A817AD /* DemoAppDelegate.m */,
				27731F3314967A5F00815D67 /* RootViewController.h */,
				27731F3414967A5F00815D67 /* RootViewController.m */,
				27731F3514967A5F00815D67 /* ConfigViewController.h */,
				27731F3614967A5F00815D67 /* ConfigViewController.m */,
				27731F3A14967A8400815D67 /* MainWindow.xib */,
				27731F3914967A8400815D67 /* RootViewController.xib */,
				27731F3B14967A8400815D67 /* ConfigViewController.xib */,
				274C3917149E6B0900A5E89B /* EmptyAppDelegate.h */,
				274C3918149E6B0900A5E89B /* EmptyAppDelegate.m */,
				27B0B8121492C16300A817AD /* Supporting Files */,
			);
			path = "Demo-iOS";
			sourceTree = "<group>";
		};
		27B0B8121492C16300A817AD /* Supporting Files */ = {
			isa = PBXGroup;
			children = (
				27731F3F149685A000815D67 /* list_area___checkbox___checked.png */,
				27731F40149685A100815D67 /* list_area___checkbox___unchecked.png */,
				27B0B8131492C16300A817AD /* iOS Demo-Info.plist */,
				27731F2C1495CFF000815D67 /* iOS Empty App-Info.plist */,
				27B0B8141492C16300A817AD /* InfoPlist.strings */,
				2714CF511496AE5B00E03341 /* Entitlements.plist */,
				27B0B8171492C16300A817AD /* main.m */,
				27B0B8191492C16300A817AD /* iOS Demo-Prefix.pch */,
			);
			name = "Supporting Files";
			sourceTree = "<group>";
		};
		27C70696148864BA00F0F099 /* Frameworks */ = {
			isa = PBXGroup;
			children = (
				27C7066F1488634300F0F099 /* AppKit.framework */,
				27F0745C11CD50A600E9A2AB /* Foundation.framework */,
				27C70697148864BA00F0F099 /* Cocoa.framework */,
				27F0744911CD4BA000E9A2AB /* libsqlite3.dylib */,
				270B3DFC1489359000E0A926 /* SenTestingKit.framework */,
				27B0B7B81492B83C00A817AD /* UIKit.framework */,
				27B0B7E81492BB6B00A817AD /* CoreFoundation.framework */,
				27B0B80F1492C16300A817AD /* CoreGraphics.framework */,
				27C70699148864BA00F0F099 /* Other Frameworks */,
				27B0B7F81492BC8000A817AD /* libsqlite3.dylib */,
				27DB90DC14DB250500FC7118 /* libz.dylib */,
				27DB90DE14DB4B0100FC7118 /* libz.dylib */,
				27B0B7F61492BC7A00A817AD /* Foundation.framework */,
				275315F714ACF2500065964D /* CoreServices.framework */,
				275315F414ACF1CC0065964D /* Security.framework */,
				DA147C3A14BCAC780052DA4D /* MobileCoreServices.framework */,
				DA147C3B14BCAC780052DA4D /* Security.framework */,
				275315F714ACF2500065964D /* CoreServices.framework */,
				275315F414ACF1CC0065964D /* Security.framework */,
				27103F8714EA076600DF7209 /* SystemConfiguration.framework */,
				27E00C8D14EC2C74004BCBA9 /* SystemConfiguration.framework */,
				27E7FAEF155D8EBA0025F93A /* CFNetwork.framework */,
				27E7FB02155DBDA20025F93A /* Security.framework */,
			);
			name = Frameworks;
			sourceTree = "<group>";
		};
		27C70699148864BA00F0F099 /* Other Frameworks */ = {
			isa = PBXGroup;
			children = (
				27C7069A148864BA00F0F099 /* AppKit.framework */,
				27C7069B148864BA00F0F099 /* CoreData.framework */,
				27C7069C148864BA00F0F099 /* Foundation.framework */,
			);
			name = "Other Frameworks";
			sourceTree = "<group>";
		};
		27C706CA1488679500F0F099 /* Demo-Mac */ = {
			isa = PBXGroup;
			children = (
				27C706CB1488679500F0F099 /* DemoAppController.h */,
				27C706CC1488679500F0F099 /* DemoAppController.m */,
				27C706CD1488679500F0F099 /* DemoQuery.h */,
				27C706CE1488679500F0F099 /* DemoQuery.m */,
				27C706CF1488679500F0F099 /* ShoppingDemo-Info.plist */,
				27C706D01488679500F0F099 /* ShoppingDemo.xib */,
				27C706D11488679500F0F099 /* ShoppingItem.h */,
				27C706D21488679500F0F099 /* ShoppingItem.m */,
			);
			path = "Demo-Mac";
			sourceTree = "<group>";
		};
		27DA4300158F9D7A00F9E7B5 /* API */ = {
			isa = PBXGroup;
			children = (
				270B3E1F148938D800E0A926 /* TouchDB.h */,
				27DA434D15914F5700F9E7B5 /* TouchDBPrivate.h */,
				27DA4343159125B500F9E7B5 /* TouchDatabaseManager.h */,
				27DA4344159125B500F9E7B5 /* TouchDatabaseManager.m */,
				27DA42FB158E7D3500F9E7B5 /* TouchDatabase.h */,
				27DA42FC158E7D3500F9E7B5 /* TouchDatabase.m */,
				27ED862E157D0FC600712B33 /* TouchDocument.h */,
				27ED862F157D0FC600712B33 /* TouchDocument.m */,
				27DA42F6158E66DD00F9E7B5 /* TouchRevision.h */,
				27DA42F7158E66DD00F9E7B5 /* TouchRevision.m */,
				27E2E5A1159383E9005B9234 /* TouchAttachment.h */,
				27E2E5A2159383E9005B9234 /* TouchAttachment.m */,
				27DA434815912AFD00F9E7B5 /* TouchView.h */,
				27DA434915912AFD00F9E7B5 /* TouchView.m */,
				27DA4310158FB79E00F9E7B5 /* TouchQuery.h */,
				27DA4311158FB79E00F9E7B5 /* TouchQuery.m */,
				27E2E5CB159533A5005B9234 /* TouchReplication.h */,
				27E2E5CC159533A5005B9234 /* TouchReplication.m */,
				27846FEE15D5C7DE0030122F /* Tests */,
				27DA431A158FD9BA00F9E7B5 /* iOS */,
				27DA435D15918C9600F9E7B5 /* Model */,
			);
			name = API;
			path = Source/API;
			sourceTree = "<group>";
		};
		27DA431A158FD9BA00F9E7B5 /* iOS */ = {
			isa = PBXGroup;
			children = (
				27DA4317158FD9B400F9E7B5 /* TouchUITableSource.h */,
				27DA4318158FD9B400F9E7B5 /* TouchUITableSource.m */,
			);
			name = iOS;
			sourceTree = "<group>";
		};
		27DA435D15918C9600F9E7B5 /* Model */ = {
			isa = PBXGroup;
			children = (
				27DA435315918C8C00F9E7B5 /* TouchModel.h */,
				27DA435415918C8C00F9E7B5 /* TouchModel.m */,
				27DA435515918C8D00F9E7B5 /* TouchModelFactory.h */,
				27DA435615918C8E00F9E7B5 /* TouchModelFactory.m */,
			);
			name = Model;
			sourceTree = "<group>";
		};
		27DB90D414DB249700FC7118 /* google-toolbox-for-mac */ = {
			isa = PBXGroup;
			children = (
				27DB90DA14DB24E800FC7118 /* GTMDefines.h */,
				27DB90D514DB249700FC7118 /* GTMNSData+zlib.h */,
				27DB90D614DB249700FC7118 /* GTMNSData+zlib.m */,
			);
			path = "google-toolbox-for-mac";
			sourceTree = "<group>";
		};
		27E2E62E159A26A1005B9234 /* Networking */ = {
			isa = PBXGroup;
			children = (
				279906E1149A65B7003D4338 /* TDRemoteRequest.h */,
				279906E2149A65B8003D4338 /* TDRemoteRequest.m */,
				279CE3FE14D749A7009F3FA6 /* TDMultipartReader.h */,
				279CE3FF14D749A7009F3FA6 /* TDMultipartReader.m */,
				2766EFFB14DC7B37009ECCA8 /* TDMultiStreamWriter.h */,
				2766EFFC14DC7B37009ECCA8 /* TDMultiStreamWriter.m */,
				2766EFF614DB7F9F009ECCA8 /* TDMultipartWriter.h */,
				2766EFF714DB7F9F009ECCA8 /* TDMultipartWriter.m */,
				27103F8114E9CE4400DF7209 /* TDReachability.h */,
				27103F8214E9CE4400DF7209 /* TDReachability.m */,
			);
			name = Networking;
			sourceTree = "<group>";
		};
		27F0746C11CD51A200E9A2AB /* FMDB */ = {
			isa = PBXGroup;
			children = (
				27F0746F11CD51A200E9A2AB /* FMDatabase.h */,
				27F0747011CD51A200E9A2AB /* FMDatabase.m */,
				27A82E3414A1145000C0B850 /* FMDatabaseAdditions.h */,
				27A82E3514A1145000C0B850 /* FMDatabaseAdditions.m */,
				27F0747111CD51A200E9A2AB /* FMResultSet.h */,
				27F0747211CD51A200E9A2AB /* FMResultSet.m */,
			);
			name = FMDB;
			path = vendor/fmdb/src;
			sourceTree = SOURCE_ROOT;
		};
		27F0749A11CD5B1200E9A2AB /* MYUtilities */ = {
			isa = PBXGroup;
			children = (
				27F0751611CDC80A00E9A2AB /* ExceptionUtils.h */,
				27F0751711CDC80A00E9A2AB /* ExceptionUtils.m */,
				27F0751111CDC7F900E9A2AB /* Logging.h */,
				27F0751211CDC7F900E9A2AB /* Logging.m */,
				27F074F811CDC71800E9A2AB /* MYUtilities_Debug.xcconfig */,
				27F074F911CDC71800E9A2AB /* MYUtilities_Release.xcconfig */,
				27F074FA11CDC71800E9A2AB /* MYUtilities.xcconfig */,
				27F0749B11CD5B4F00E9A2AB /* CollectionUtils.h */,
				27F0749C11CD5B4F00E9A2AB /* CollectionUtils.m */,
				27F0749D11CD5B4F00E9A2AB /* Test.h */,
				27F0749E11CD5B4F00E9A2AB /* Test.m */,
				279CE3B614D4A885009F3FA6 /* MYBlockUtils.h */,
				279CE3B714D4A885009F3FA6 /* MYBlockUtils.m */,
				27DA434E15918C0200F9E7B5 /* MYDynamicObject.h */,
				27DA434F15918C0200F9E7B5 /* MYDynamicObject.m */,
				27D90B1615601C2F0000735E /* MYErrorUtils.h */,
				27D90B1715601C2F0000735E /* MYErrorUtils.m */,
				27846FB515D475DF0030122F /* MYRegexUtils.h */,
				27846FB615D475DF0030122F /* MYRegexUtils.m */,
				27846FB715D475DF0030122F /* MYStreamUtils.h */,
				27846FB815D475DF0030122F /* MYStreamUtils.m */,
				278E4DD61562B40B00DDCEF9 /* MYURLUtils.h */,
				278E4DD71562B40B00DDCEF9 /* MYURLUtils.m */,
			);
			path = MYUtilities;
			sourceTree = "<group>";
		};
		27F12842156ABE23008465C2 /* oauthconsumer */ = {
			isa = PBXGroup;
			children = (
				27F12843156ABE24008465C2 /* Categories */,
				27F12855156ABE24008465C2 /* OAConsumer.h */,
				27F12856156ABE24008465C2 /* OAConsumer.m */,
				27F1285B156ABE24008465C2 /* OAMutableURLRequest.h */,
				27F1285C156ABE24008465C2 /* OAMutableURLRequest.m */,
				27F1285D156ABE24008465C2 /* OAPlaintextSignatureProvider.h */,
				27F1285E156ABE24008465C2 /* OAPlaintextSignatureProvider.m */,
				27F12861156ABE24008465C2 /* OARequestParameter.h */,
				27F12862156ABE24008465C2 /* OARequestParameter.m */,
				27F12865156ABE24008465C2 /* OASignatureProviding.h */,
				27F12867156ABE24008465C2 /* OAToken.h */,
				27F12868156ABE24008465C2 /* OAToken.m */,
			);
			path = oauthconsumer;
			sourceTree = "<group>";
		};
		27F12843156ABE24008465C2 /* Categories */ = {
			isa = PBXGroup;
			children = (
				27F128AA156AC004008465C2 /* NSMutableURLRequest+Parameters.h */,
				27F128A7156ABFE0008465C2 /* NSMutableURLRequest+Parameters.m */,
				27F12846156ABE24008465C2 /* NSString+URLEncoding.h */,
				27F12847156ABE24008465C2 /* NSString+URLEncoding.m */,
			);
			path = Categories;
			sourceTree = "<group>";
		};
/* End PBXGroup section */

/* Begin PBXHeadersBuildPhase section */
		270B3DE71489359000E0A926 /* Headers */ = {
			isa = PBXHeadersBuildPhase;
			buildActionMask = 2147483647;
			files = (
<<<<<<< HEAD
				270B3E201489390000E0A926 /* TouchDB.h in Headers */,
				27821BBE14906FB60099B373 /* TouchDBPrefix.h in Headers */,
				279EB2D11491442500E74185 /* TDInternal.h in Headers */,
				279EB2DB1491C34300E74185 /* TDCollateJSON.h in Headers */,
				27B0B796149290AB00A817AD /* TDChangeTracker.h in Headers */,
				27B0B79E1492932800A817AD /* TDBase64.h in Headers */,
				27731EFF1493FA3100815D67 /* TDBlobStore.h in Headers */,
				279906E3149A65B8003D4338 /* TDRemoteRequest.h in Headers */,
				279906EE149ABFC2003D4338 /* TDBatcher.h in Headers */,
				27A82E3614A1145000C0B850 /* FMDatabaseAdditions.h in Headers */,
				2753156E14ACEFC90065964D /* DDData.h in Headers */,
				2753157214ACEFC90065964D /* DDNumber.h in Headers */,
				27E2E5A3159383E9005B9234 /* TouchAttachment.h in Headers */,
				27E2E5CD159533A5005B9234 /* TouchReplication.h in Headers */,
				270B3E231489392100E0A926 /* TDBody.h in Headers */,
				270B3E221489391E00E0A926 /* TDDatabase.h in Headers */,
				2711CDFD14C7590A00505D55 /* TDDatabase+Attachments.h in Headers */,
				2711CE0014C7595900505D55 /* TDDatabase+Insertion.h in Headers */,
				2773ADC714BD1EB80027A292 /* TDDatabase+LocalDocs.h in Headers */,
				2711CE0314C759BD00505D55 /* TDDatabase+Replication.h in Headers */,
=======
				270B3E231489392100E0A926 /* TD_Body.h in Headers */,
				270B3E221489391E00E0A926 /* TD_Database.h in Headers */,
				2711CDFD14C7590A00505D55 /* TD_Database+Attachments.h in Headers */,
				2711CE0014C7595900505D55 /* TD_Database+Insertion.h in Headers */,
				2773ADC714BD1EB80027A292 /* TD_Database+LocalDocs.h in Headers */,
				2711CE0314C759BD00505D55 /* TD_Database+Replication.h in Headers */,
>>>>>>> f65aeaef
				270B3E2B1489581E00E0A926 /* TDPuller.h in Headers */,
				270B3E3E148D7F0000E0A926 /* TDPusher.h in Headers */,
				27821BB7148E7D6F0099B373 /* TDReplicator.h in Headers */,
				270B3E3914898DF200E0A926 /* TD_Revision.h in Headers */,
				270B3E251489392C00E0A926 /* TDRouter.h in Headers */,
				270B3E241489392600E0A926 /* TD_Server.h in Headers */,
				270B3E211489390F00E0A926 /* TDURLProtocol.h in Headers */,
<<<<<<< HEAD
				279EB2CE149140DE00E74185 /* TDView.h in Headers */,
=======
				279EB2CE149140DE00E74185 /* TD_View.h in Headers */,
				270B3E201489390000E0A926 /* TouchDB.h in Headers */,
				27821BBE14906FB60099B373 /* TouchDBPrefix.h in Headers */,
				279EB2D11491442500E74185 /* TDInternal.h in Headers */,
				279EB2DB1491C34300E74185 /* TDCollateJSON.h in Headers */,
				27B0B796149290AB00A817AD /* TDChangeTracker.h in Headers */,
				27B0B79E1492932800A817AD /* TDBase64.h in Headers */,
				27731EFF1493FA3100815D67 /* TDBlobStore.h in Headers */,
				279906E3149A65B8003D4338 /* TDRemoteRequest.h in Headers */,
				279906EE149ABFC2003D4338 /* TDBatcher.h in Headers */,
				27A82E3614A1145000C0B850 /* FMDatabaseAdditions.h in Headers */,
				2753156E14ACEFC90065964D /* DDData.h in Headers */,
				2753157214ACEFC90065964D /* DDNumber.h in Headers */,
>>>>>>> f65aeaef
				2753157614ACEFC90065964D /* DDRange.h in Headers */,
				2753157A14ACEFC90065964D /* HTTPAuthenticationRequest.h in Headers */,
				2753157E14ACEFC90065964D /* HTTPConnection.h in Headers */,
				2753158214ACEFC90065964D /* HTTPLogging.h in Headers */,
				2753158414ACEFC90065964D /* HTTPMessage.h in Headers */,
				2753158814ACEFC90065964D /* HTTPResponse.h in Headers */,
				2753158A14ACEFC90065964D /* HTTPServer.h in Headers */,
				2753158E14ACEFC90065964D /* HTTPAsyncFileResponse.h in Headers */,
				2753159214ACEFC90065964D /* HTTPDataResponse.h in Headers */,
				2753159614ACEFC90065964D /* HTTPDynamicFileResponse.h in Headers */,
				2753159A14ACEFC90065964D /* HTTPFileResponse.h in Headers */,
				2753159E14ACEFC90065964D /* HTTPRedirectResponse.h in Headers */,
				275315A214ACEFC90065964D /* WebSocket.h in Headers */,
				275315AB14ACF00B0065964D /* GCDAsyncSocket.h in Headers */,
				275315BC14ACF0330065964D /* DDAbstractDatabaseLogger.h in Headers */,
				275315C014ACF0330065964D /* DDASLLogger.h in Headers */,
				275315C414ACF0330065964D /* DDFileLogger.h in Headers */,
				275315C814ACF0330065964D /* DDLog.h in Headers */,
				275315CC14ACF0330065964D /* DDTTYLogger.h in Headers */,
				27A073EC14C0BB6200F52FE7 /* TDMisc.h in Headers */,
				279CE3B814D4A885009F3FA6 /* MYBlockUtils.h in Headers */,
				279CE40014D749A7009F3FA6 /* TDMultipartReader.h in Headers */,
				279CE40A14D8AA23009F3FA6 /* TDMultipartDownloader.h in Headers */,
				27DB90D714DB249700FC7118 /* GTMNSData+zlib.h in Headers */,
				27DB90DB14DB24E800FC7118 /* GTMDefines.h in Headers */,
				2766EFF814DB7F9F009ECCA8 /* TDMultipartWriter.h in Headers */,
				2766EFFD14DC7B37009ECCA8 /* TDMultiStreamWriter.h in Headers */,
				27C5305414DF3A050078F886 /* TDMultipartUploader.h in Headers */,
				27103F8314E9CE4400DF7209 /* TDReachability.h in Headers */,
				27C40C7914EC58BC00994283 /* TDReplicatorManager.h in Headers */,
				279C7E2E14F424090004A1E8 /* TDSequenceMap.h in Headers */,
				2751D4E4151BAE7000F7FD57 /* TD_DatabaseManager.h in Headers */,
				272B85141523691700A90CB2 /* TDJSON.h in Headers */,
				27ADC079152502EE001ABC1D /* TDMultipartDocumentReader.h in Headers */,
				278B0CA0152A8B1900577747 /* TDCanonicalJSON.h in Headers */,
				27A720A0152B959100C0A0E8 /* TD_Attachment.h in Headers */,
				27E4152F154F6E8500771FC5 /* TDStatus.h in Headers */,
				278E4DD81562B40B00DDCEF9 /* MYURLUtils.h in Headers */,
				27F128AB156AC004008465C2 /* NSMutableURLRequest+Parameters.h in Headers */,
				27F128B1156AC1CA008465C2 /* TDOAuth1Authorizer.h in Headers */,
				270F5705156AE0BF000FEB8F /* TDAuthorizer.h in Headers */,
				27ED8630157D0FC600712B33 /* TouchDocument.h in Headers */,
				27DA42F8158E66DD00F9E7B5 /* TouchRevision.h in Headers */,
				27DA42FD158E7D3500F9E7B5 /* TouchDatabase.h in Headers */,
				27DA4308158FA35600F9E7B5 /* TDCache.h in Headers */,
				27DA4312158FB79F00F9E7B5 /* TouchQuery.h in Headers */,
				27DA4345159125B500F9E7B5 /* TouchDatabaseManager.h in Headers */,
				27DA434A15912AFD00F9E7B5 /* TouchView.h in Headers */,
				27DA435015918C0200F9E7B5 /* MYDynamicObject.h in Headers */,
				27DA435715918C8E00F9E7B5 /* TouchModel.h in Headers */,
				27DA435A15918C8E00F9E7B5 /* TouchModelFactory.h in Headers */,
				27846FB915D475DF0030122F /* MYRegexUtils.h in Headers */,
				27846FBC15D475DF0030122F /* MYStreamUtils.h in Headers */,
				270D6FC1164484190081812D /* TDSocketChangeTracker.h in Headers */,
				275A29021649A11900B0D8EE /* TouchDBPrivate.h in Headers */,
			);
			runOnlyForDeploymentPostprocessing = 0;
		};
		275315D214ACF0A10065964D /* Headers */ = {
			isa = PBXHeadersBuildPhase;
			buildActionMask = 2147483647;
			files = (
				275315F914ACF2D70065964D /* TDListener.h in Headers */,
				2753160C14ACFC2A0065964D /* TDHTTPConnection.h in Headers */,
				27E11F0D14ACFFC60006B340 /* TDHTTPServer.h in Headers */,
				27E11F1014AD15940006B340 /* TDHTTPResponse.h in Headers */,
			);
			runOnlyForDeploymentPostprocessing = 0;
		};
		27B0B7FA1492BC9600A817AD /* Headers */ = {
			isa = PBXHeadersBuildPhase;
			buildActionMask = 2147483647;
			files = (
				27B0B7FB1492BDE800A817AD /* TD_Database.h in Headers */,
				2711CDFE14C7590A00505D55 /* TD_Database+Attachments.h in Headers */,
				2711CE0114C7595900505D55 /* TD_Database+Insertion.h in Headers */,
				2711CE1414C75B6E00505D55 /* TD_Database+LocalDocs.h in Headers */,
				2711CE0414C759BD00505D55 /* TD_Database+Replication.h in Headers */,
				27B0B7FC1492BDE800A817AD /* TD_View.h in Headers */,
				27B0B7FD1492BDE800A817AD /* TD_Body.h in Headers */,
				27B0B7FE1492BDE800A817AD /* TD_Revision.h in Headers */,
				27B0B7FF1492BDE800A817AD /* TD_Server.h in Headers */,
				27B0B8001492BDE800A817AD /* TDRouter.h in Headers */,
				27B0B8011492BDE800A817AD /* TDURLProtocol.h in Headers */,
				27B0B8021492BDE800A817AD /* TDReplicator.h in Headers */,
				27B0B8031492BDE800A817AD /* TDPuller.h in Headers */,
				27B0B8041492BDE800A817AD /* TDPusher.h in Headers */,
				27B0B8051492BDE800A817AD /* TouchDB.h in Headers */,
				27E41530154F6E9C00771FC5 /* TDStatus.h in Headers */,
<<<<<<< HEAD
				27F08C8B15A7A31B003C3E2B /* TDAttachment.h in Headers */,
				27DA43621592387400F9E7B5 /* TouchDatabaseManager.h in Headers */,
				27DA43631592387400F9E7B5 /* TouchDatabase.h in Headers */,
				27DA43641592387400F9E7B5 /* TouchDocument.h in Headers */,
				27DA43651592387400F9E7B5 /* TouchRevision.h in Headers */,
				27DA43661592387400F9E7B5 /* TouchView.h in Headers */,
				27DA43671592387400F9E7B5 /* TouchQuery.h in Headers */,
				27DA43681592387400F9E7B5 /* TouchModel.h in Headers */,
				27DA43691592387400F9E7B5 /* TouchModelFactory.h in Headers */,
				275A29031649A11A00B0D8EE /* TouchDBPrivate.h in Headers */,
				275A29041649A12B00B0D8EE /* TouchAttachment.h in Headers */,
				275A29051649A13900B0D8EE /* TouchReplication.h in Headers */,
=======
				27F08C8A15A7A30D003C3E2B /* TD_DatabaseManager.h in Headers */,
				27F08C8B15A7A31B003C3E2B /* TD_Attachment.h in Headers */,
>>>>>>> f65aeaef
			);
			runOnlyForDeploymentPostprocessing = 0;
		};
		DA147C2614BCAC3B0052DA4D /* Headers */ = {
			isa = PBXHeadersBuildPhase;
			buildActionMask = 2147483647;
			files = (
				DA147C3E14BCAC9D0052DA4D /* TDListener.h in Headers */,
			);
			runOnlyForDeploymentPostprocessing = 0;
		};
/* End PBXHeadersBuildPhase section */

/* Begin PBXNativeTarget section */
		270B3DE91489359000E0A926 /* TouchDB-Mac */ = {
			isa = PBXNativeTarget;
			buildConfigurationList = 270B3E0B1489359100E0A926 /* Build configuration list for PBXNativeTarget "TouchDB-Mac" */;
			buildPhases = (
				270B3DE51489359000E0A926 /* Sources */,
				270B3DE61489359000E0A926 /* Frameworks */,
				270B3DE71489359000E0A926 /* Headers */,
				270B3DE81489359000E0A926 /* Resources */,
			);
			buildRules = (
			);
			dependencies = (
			);
			name = "TouchDB-Mac";
			productName = ToyCouch;
			productReference = 270B3DEA1489359000E0A926 /* TouchDB.framework */;
			productType = "com.apple.product-type.framework";
		};
		270FE0C714C5008C005FF647 /* TouchServ */ = {
			isa = PBXNativeTarget;
			buildConfigurationList = 270FE0D414C5008C005FF647 /* Build configuration list for PBXNativeTarget "TouchServ" */;
			buildPhases = (
				270FE0C414C5008C005FF647 /* Sources */,
				270FE0C514C5008C005FF647 /* Frameworks */,
			);
			buildRules = (
			);
			dependencies = (
				270BDD6F15645127007D52F6 /* PBXTargetDependency */,
				270BDD711564512A007D52F6 /* PBXTargetDependency */,
			);
			name = TouchServ;
			productName = TouchServ;
			productReference = 270FE0C814C5008C005FF647 /* TouchServ */;
			productType = "com.apple.product-type.tool";
		};
		275315D414ACF0A10065964D /* TouchDBListener-Mac */ = {
			isa = PBXNativeTarget;
			buildConfigurationList = 275315E114ACF0A20065964D /* Build configuration list for PBXNativeTarget "TouchDBListener-Mac" */;
			buildPhases = (
				275315D014ACF0A10065964D /* Sources */,
				275315D114ACF0A10065964D /* Frameworks */,
				275315D214ACF0A10065964D /* Headers */,
				275315D314ACF0A10065964D /* Resources */,
			);
			buildRules = (
			);
			dependencies = (
				275315FE14ACF87F0065964D /* PBXTargetDependency */,
			);
			name = "TouchDBListener-Mac";
			productName = TouchDBListener;
			productReference = 275315D514ACF0A10065964D /* TouchDBListener-Mac.framework */;
			productType = "com.apple.product-type.framework";
		};
		27731F131495CFEF00815D67 /* TouchDB iOS Empty App */ = {
			isa = PBXNativeTarget;
			buildConfigurationList = 27731F271495CFEF00815D67 /* Build configuration list for PBXNativeTarget "TouchDB iOS Empty App" */;
			buildPhases = (
				27731F141495CFEF00815D67 /* Sources */,
				27731F1D1495CFEF00815D67 /* Frameworks */,
				27731F231495CFEF00815D67 /* Resources */,
			);
			buildRules = (
			);
			dependencies = (
				270BDD751564514C007D52F6 /* PBXTargetDependency */,
			);
			name = "TouchDB iOS Empty App";
			productName = "iOS Demo";
			productReference = 27731F2A1495CFEF00815D67 /* TouchDB Empty App.app */;
			productType = "com.apple.product-type.application";
		};
		27B0B7A81492B83B00A817AD /* TouchDB-iOS-library */ = {
			isa = PBXNativeTarget;
			buildConfigurationList = 27B0B7C71492B83C00A817AD /* Build configuration list for PBXNativeTarget "TouchDB-iOS-library" */;
			buildPhases = (
				27B0B7A51492B83B00A817AD /* Sources */,
				27B0B7A61492B83B00A817AD /* Frameworks */,
				27B0B7E21492BA5900A817AD /* Build Fat Library */,
			);
			buildRules = (
			);
			dependencies = (
			);
			name = "TouchDB-iOS-library";
			productName = TouchDBiOS;
			productReference = 27B0B7A91492B83B00A817AD /* libTouchDB.a */;
			productType = "com.apple.product-type.library.static";
		};
		27B0B7E61492BB6B00A817AD /* TouchDB-iOS */ = {
			isa = PBXNativeTarget;
			buildConfigurationList = 27B0B7F11492BB6C00A817AD /* Build configuration list for PBXNativeTarget "TouchDB-iOS" */;
			buildPhases = (
				27B0B7E31492BB6B00A817AD /* Sources */,
				27B0B7E41492BB6B00A817AD /* Frameworks */,
				27B0B7FA1492BC9600A817AD /* Headers */,
				27B0B8061492BE2100A817AD /* Copy Library */,
			);
			buildRules = (
			);
			dependencies = (
				27B0B7F51492BC5B00A817AD /* PBXTargetDependency */,
			);
			name = "TouchDB-iOS";
			productName = iTouchDB;
			productReference = 27B0B7E71492BB6B00A817AD /* TouchDB.framework */;
			productType = "com.apple.product-type.bundle";
		};
		27B0B80A1492C16300A817AD /* TouchDB iOS Demo */ = {
			isa = PBXNativeTarget;
			buildConfigurationList = 27B0B8291492C16300A817AD /* Build configuration list for PBXNativeTarget "TouchDB iOS Demo" */;
			buildPhases = (
				27B0B8071492C16300A817AD /* Sources */,
				27B0B8081492C16300A817AD /* Frameworks */,
				27B0B8091492C16300A817AD /* Resources */,
			);
			buildRules = (
			);
			dependencies = (
				270BDD7315645147007D52F6 /* PBXTargetDependency */,
			);
			name = "TouchDB iOS Demo";
			productName = "iOS Demo";
			productReference = 27B0B80B1492C16300A817AD /* TouchDB Demo.app */;
			productType = "com.apple.product-type.application";
		};
		27C70693148864BA00F0F099 /* TouchDB Mac Demo */ = {
			isa = PBXNativeTarget;
			buildConfigurationList = 27C706AF148864BA00F0F099 /* Build configuration list for PBXNativeTarget "TouchDB Mac Demo" */;
			buildPhases = (
				27C70690148864BA00F0F099 /* Sources */,
				27C70691148864BA00F0F099 /* Frameworks */,
				27C70692148864BA00F0F099 /* Resources */,
				27C706C51488668A00F0F099 /* CopyFiles */,
			);
			buildRules = (
			);
			dependencies = (
				27E11F1D14AD25570006B340 /* PBXTargetDependency */,
				27E11F1B14AD251C0006B340 /* PBXTargetDependency */,
			);
			name = "TouchDB Mac Demo";
			productName = "ToyCouch Demo";
			productReference = 27C70694148864BA00F0F099 /* TouchDB Demo.app */;
			productType = "com.apple.product-type.application";
		};
		DA023B2614BCA94C008184BB /* Listener iOS Library */ = {
			isa = PBXNativeTarget;
			buildConfigurationList = DA023B6114BCA94C008184BB /* Build configuration list for PBXNativeTarget "Listener iOS Library" */;
			buildPhases = (
				DA023B2714BCA94C008184BB /* Sources */,
				DA023B4514BCA94C008184BB /* Frameworks */,
				DA023B6014BCA94C008184BB /* Build Fat Library */,
			);
			buildRules = (
			);
			dependencies = (
			);
			name = "Listener iOS Library";
			productName = TouchDBiOS;
			productReference = DA023B6414BCA94C008184BB /* libTouchDBListener.a */;
			productType = "com.apple.product-type.library.static";
		};
		DA147C1F14BCAC3B0052DA4D /* TouchDBListener-iOS */ = {
			isa = PBXNativeTarget;
			buildConfigurationList = DA147C3314BCAC3B0052DA4D /* Build configuration list for PBXNativeTarget "TouchDBListener-iOS" */;
			buildPhases = (
				DA147C2214BCAC3B0052DA4D /* Sources */,
				DA147C2314BCAC3B0052DA4D /* Frameworks */,
				DA147C2614BCAC3B0052DA4D /* Headers */,
				DA147C3214BCAC3B0052DA4D /* Copy Library */,
			);
			buildRules = (
			);
			dependencies = (
				DA147C3914BCAC670052DA4D /* PBXTargetDependency */,
			);
			name = "TouchDBListener-iOS";
			productName = iTouchDB;
			productReference = DA147C3614BCAC3B0052DA4D /* TouchDBListener.framework */;
			productType = "com.apple.product-type.bundle";
		};
/* End PBXNativeTarget section */

/* Begin PBXProject section */
		08FB7793FE84155DC02AAC07 /* Project object */ = {
			isa = PBXProject;
			attributes = {
				LastUpgradeCheck = 0440;
			};
			buildConfigurationList = 1DEB923508733DC60010E9CD /* Build configuration list for PBXProject "TouchDB" */;
			compatibilityVersion = "Xcode 3.2";
			developmentRegion = English;
			hasScannedForEncodings = 1;
			knownRegions = (
				en,
			);
			mainGroup = 08FB7794FE84155DC02AAC07 /* CouchLite */;
			projectDirPath = "";
			projectRoot = "";
			targets = (
				270B3DE91489359000E0A926 /* TouchDB-Mac */,
				27B0B7E61492BB6B00A817AD /* TouchDB-iOS */,
				27B0B7A81492B83B00A817AD /* TouchDB-iOS-library */,
				27C70693148864BA00F0F099 /* TouchDB Mac Demo */,
				27B0B80A1492C16300A817AD /* TouchDB iOS Demo */,
				27731F131495CFEF00815D67 /* TouchDB iOS Empty App */,
				275315D414ACF0A10065964D /* TouchDBListener-Mac */,
				DA147C1F14BCAC3B0052DA4D /* TouchDBListener-iOS */,
				DA023B2614BCA94C008184BB /* Listener iOS Library */,
				270FE0C714C5008C005FF647 /* TouchServ */,
<<<<<<< HEAD
				275A29061649A54000B0D8EE /* All */,
=======
				275A29241649C58900B0D8EE /* All */,
>>>>>>> f65aeaef
			);
		};
/* End PBXProject section */

/* Begin PBXResourcesBuildPhase section */
		270B3DE81489359000E0A926 /* Resources */ = {
			isa = PBXResourcesBuildPhase;
			buildActionMask = 2147483647;
			files = (
			);
			runOnlyForDeploymentPostprocessing = 0;
		};
		275315D314ACF0A10065964D /* Resources */ = {
			isa = PBXResourcesBuildPhase;
			buildActionMask = 2147483647;
			files = (
				275315DC14ACF0A20065964D /* InfoPlist.strings in Resources */,
			);
			runOnlyForDeploymentPostprocessing = 0;
		};
		27731F231495CFEF00815D67 /* Resources */ = {
			isa = PBXResourcesBuildPhase;
			buildActionMask = 2147483647;
			files = (
				27731F241495CFEF00815D67 /* InfoPlist.strings in Resources */,
			);
			runOnlyForDeploymentPostprocessing = 0;
		};
		27B0B8091492C16300A817AD /* Resources */ = {
			isa = PBXResourcesBuildPhase;
			buildActionMask = 2147483647;
			files = (
				27B0B8161492C16300A817AD /* InfoPlist.strings in Resources */,
				27731F3C14967A8400815D67 /* RootViewController.xib in Resources */,
				27731F3D14967A8400815D67 /* MainWindow.xib in Resources */,
				27731F3E14967A8400815D67 /* ConfigViewController.xib in Resources */,
				27731F41149685A100815D67 /* list_area___checkbox___checked.png in Resources */,
				27731F42149685A100815D67 /* list_area___checkbox___unchecked.png in Resources */,
				27D895CB14E4EF9E00AC701E /* Entitlements.plist in Resources */,
			);
			runOnlyForDeploymentPostprocessing = 0;
		};
		27C70692148864BA00F0F099 /* Resources */ = {
			isa = PBXResourcesBuildPhase;
			buildActionMask = 2147483647;
			files = (
				27C706D61488679500F0F099 /* ShoppingDemo.xib in Resources */,
			);
			runOnlyForDeploymentPostprocessing = 0;
		};
/* End PBXResourcesBuildPhase section */

/* Begin PBXShellScriptBuildPhase section */
		27B0B7E21492BA5900A817AD /* Build Fat Library */ = {
			isa = PBXShellScriptBuildPhase;
			buildActionMask = 2147483647;
			files = (
			);
			inputPaths = (
				"$(SRCROOT)/Source/BuildFatLibrary.sh",
			);
			name = "Build Fat Library";
			outputPaths = (
			);
			runOnlyForDeploymentPostprocessing = 0;
			shellPath = /bin/sh;
			shellScript = "source \"$SCRIPT_INPUT_FILE_0\"";
			showEnvVarsInLog = 0;
		};
		27B0B8061492BE2100A817AD /* Copy Library */ = {
			isa = PBXShellScriptBuildPhase;
			buildActionMask = 2147483647;
			files = (
			);
			inputPaths = (
			);
			name = "Copy Library";
			outputPaths = (
			);
			runOnlyForDeploymentPostprocessing = 0;
			shellPath = /bin/sh;
			shellScript = "CREATING_UNIVERSAL_DIR=${SYMROOT}/${CONFIGURATION}-${PRODUCT_NAME}-ios-universal\ncp \"${CREATING_UNIVERSAL_DIR}/libTouchDB.a\" \"${CONFIGURATION_BUILD_DIR}/${EXECUTABLE_PATH}\"";
			showEnvVarsInLog = 0;
		};
		DA023B6014BCA94C008184BB /* Build Fat Library */ = {
			isa = PBXShellScriptBuildPhase;
			buildActionMask = 2147483647;
			files = (
			);
			inputPaths = (
				"$(SRCROOT)/Source/BuildFatLibrary.sh",
			);
			name = "Build Fat Library";
			outputPaths = (
			);
			runOnlyForDeploymentPostprocessing = 0;
			shellPath = /bin/sh;
			shellScript = "source \"$SCRIPT_INPUT_FILE_0\"";
			showEnvVarsInLog = 0;
		};
		DA147C3214BCAC3B0052DA4D /* Copy Library */ = {
			isa = PBXShellScriptBuildPhase;
			buildActionMask = 2147483647;
			files = (
			);
			inputPaths = (
			);
			name = "Copy Library";
			outputPaths = (
			);
			runOnlyForDeploymentPostprocessing = 0;
			shellPath = /bin/sh;
			shellScript = "CREATING_UNIVERSAL_DIR=${SYMROOT}/${CONFIGURATION}-${PRODUCT_NAME}-ios-universal\ncp \"${CREATING_UNIVERSAL_DIR}/libTouchDBListener.a\" \"${CONFIGURATION_BUILD_DIR}/${EXECUTABLE_PATH}\"";
			showEnvVarsInLog = 0;
		};
/* End PBXShellScriptBuildPhase section */

/* Begin PBXSourcesBuildPhase section */
		270B3DE51489359000E0A926 /* Sources */ = {
			isa = PBXSourcesBuildPhase;
			buildActionMask = 2147483647;
			files = (
<<<<<<< HEAD
				270B3E111489382F00E0A926 /* TDDatabase.m in Sources */,
				270B3E121489382F00E0A926 /* TDBody.m in Sources */,
				270B3E131489382F00E0A926 /* TDServer.m in Sources */,
=======
				270B3E111489382F00E0A926 /* TD_Database.m in Sources */,
				270B3E121489382F00E0A926 /* TD_Body.m in Sources */,
				270B3E131489382F00E0A926 /* TD_Server.m in Sources */,
				270B3E141489382F00E0A926 /* TDRouter.m in Sources */,
				270B3E151489382F00E0A926 /* TDURLProtocol.m in Sources */,
>>>>>>> f65aeaef
				270B3E2C1489581E00E0A926 /* TDPuller.m in Sources */,
				270B3E3A14898DF200E0A926 /* TD_Revision.m in Sources */,
				270B3E3F148D7F0000E0A926 /* TDPusher.m in Sources */,
				27821BB8148E7D6F0099B373 /* TDReplicator.m in Sources */,
				27821BBA148FF56D0099B373 /* TD_Database_Tests.m in Sources */,
				27821BBC149001B30099B373 /* TDReplicator_Tests.m in Sources */,
<<<<<<< HEAD
				279EB2CF149140DE00E74185 /* TDView.m in Sources */,
				279EB2DC1491C34300E74185 /* TDCollateJSON.m in Sources */,
				27B0B7801491E76200A817AD /* TDView_Tests.m in Sources */,
				27846FF115D5C8250030122F /* APITests.m in Sources */,
=======
				279EB2CB14913BBE00E74185 /* TDRouter_Tests.m in Sources */,
				279EB2CF149140DE00E74185 /* TD_View.m in Sources */,
				279EB2DC1491C34300E74185 /* TDCollateJSON.m in Sources */,
				27B0B7801491E76200A817AD /* TD_View_Tests.m in Sources */,
>>>>>>> f65aeaef
				27B0B797149290AB00A817AD /* TDChangeTracker.m in Sources */,
				27B0B79F1492932800A817AD /* TDBase64.m in Sources */,
				27731F001493FA3100815D67 /* TDBlobStore.m in Sources */,
				279906E5149A65B8003D4338 /* TDRemoteRequest.m in Sources */,
				279906F0149ABFC2003D4338 /* TDBatcher.m in Sources */,
<<<<<<< HEAD
				274C391E149FAE0000A5E89B /* TDDatabase+Attachments.m in Sources */,
				27AA409D14AA86AE00E2A5FF /* TDDatabase+Insertion.m in Sources */,
				27AA40A314AA8A6600E2A5FF /* TDDatabase+Replication.m in Sources */,
				2773ADC814BD1EB80027A292 /* TDDatabase+LocalDocs.m in Sources */,
=======
				274C391E149FAE0000A5E89B /* TD_Database+Attachments.m in Sources */,
				27AA409D14AA86AE00E2A5FF /* TD_Database+Insertion.m in Sources */,
				27AA40A314AA8A6600E2A5FF /* TD_Database+Replication.m in Sources */,
				2700BC5E14B64AA600B5B297 /* TDRouter+Handlers.m in Sources */,
				2773ADC814BD1EB80027A292 /* TD_Database+LocalDocs.m in Sources */,
>>>>>>> f65aeaef
				27A073ED14C0BB6200F52FE7 /* TDMisc.m in Sources */,
				279CE40114D749A7009F3FA6 /* TDMultipartReader.m in Sources */,
				279CE40614D88032009F3FA6 /* TDBlobStore_Tests.m in Sources */,
				279CE40B14D8AA23009F3FA6 /* TDMultipartDownloader.m in Sources */,
				2766EFF914DB7F9F009ECCA8 /* TDMultipartWriter.m in Sources */,
				2766EFFE14DC7B37009ECCA8 /* TDMultiStreamWriter.m in Sources */,
				27C5305514DF3A050078F886 /* TDMultipartUploader.m in Sources */,
				27103F8414E9CE4400DF7209 /* TDReachability.m in Sources */,
				27C40C7A14EC58BC00994283 /* TDReplicatorManager.m in Sources */,
				279C7E2F14F424090004A1E8 /* TDSequenceMap.m in Sources */,
				2751D4E5151BAE7000F7FD57 /* TD_DatabaseManager.m in Sources */,
				272B85151523691700A90CB2 /* TDJSON.m in Sources */,
				27ADC07A152502EE001ABC1D /* TDMultipartDocumentReader.m in Sources */,
				278B0CA1152A8B1900577747 /* TDCanonicalJSON.m in Sources */,
				27A720A1152B959100C0A0E8 /* TD_Attachment.m in Sources */,
				27CF5D2D152F514A0015D7A9 /* TDStatus.m in Sources */,
				27E7FAED155D78DA0025F93A /* TDChangeTracker_Tests.m in Sources */,
				27F128B2156AC1CA008465C2 /* TDOAuth1Authorizer.m in Sources */,
				270F5706156AE0BF000FEB8F /* TDAuthorizer.m in Sources */,
				27ED8631157D0FC600712B33 /* TouchDocument.m in Sources */,
				27DA42F9158E66DD00F9E7B5 /* TouchRevision.m in Sources */,
				27DA42FE158E7D3500F9E7B5 /* TouchDatabase.m in Sources */,
				27DA4309158FA35600F9E7B5 /* TDCache.m in Sources */,
				27DA4313158FB79F00F9E7B5 /* TouchQuery.m in Sources */,
				27DA4346159125B500F9E7B5 /* TouchDatabaseManager.m in Sources */,
				27DA434B15912AFD00F9E7B5 /* TouchView.m in Sources */,
				27DA435815918C8E00F9E7B5 /* TouchModel.m in Sources */,
				27DA435B15918C8E00F9E7B5 /* TouchModelFactory.m in Sources */,
				27E2E5A4159383E9005B9234 /* TouchAttachment.m in Sources */,
				27E2E5CE159533A5005B9234 /* TouchReplication.m in Sources */,
				270B3E161489382F00E0A926 /* FMDatabase.m in Sources */,
				27A82E3814A1145000C0B850 /* FMDatabaseAdditions.m in Sources */,
				270B3E181489382F00E0A926 /* FMResultSet.m in Sources */,
				275315FF14ACF9330065964D /* ExceptionUtils.m in Sources */,
				2753160014ACF9330065964D /* Logging.m in Sources */,
				2753160114ACF9330065964D /* CollectionUtils.m in Sources */,
				2753160214ACF9330065964D /* Test.m in Sources */,
				279CE3B914D4A885009F3FA6 /* MYBlockUtils.m in Sources */,
				27DB90D814DB249700FC7118 /* GTMNSData+zlib.m in Sources */,
				27D90B1815601C340000735E /* MYErrorUtils.m in Sources */,
				278E4DD91562B40B00DDCEF9 /* MYURLUtils.m in Sources */,
				27F128A8156ABFE0008465C2 /* NSMutableURLRequest+Parameters.m in Sources */,
				27F128B5156AC8B7008465C2 /* OAToken.m in Sources */,
				27F128B7156AC8C5008465C2 /* OAPlaintextSignatureProvider.m in Sources */,
				27F128B8156AC8EC008465C2 /* OAConsumer.m in Sources */,
				27F128B9156AC8F0008465C2 /* OAMutableURLRequest.m in Sources */,
				270F5702156AD215000FEB8F /* OARequestParameter.m in Sources */,
				27DA435115918C0200F9E7B5 /* MYDynamicObject.m in Sources */,
				27846FBA15D475DF0030122F /* MYRegexUtils.m in Sources */,
				27846FBD15D475DF0030122F /* MYStreamUtils.m in Sources */,
				270D6FC2164484190081812D /* TDSocketChangeTracker.m in Sources */,
			);
			runOnlyForDeploymentPostprocessing = 0;
		};
		270FE0C414C5008C005FF647 /* Sources */ = {
			isa = PBXSourcesBuildPhase;
			buildActionMask = 2147483647;
			files = (
				27ED9A971639D8D2000C844A /* TouchServ.m in Sources */,
			);
			runOnlyForDeploymentPostprocessing = 0;
		};
		275315D014ACF0A10065964D /* Sources */ = {
			isa = PBXSourcesBuildPhase;
			buildActionMask = 2147483647;
			files = (
				275315E014ACF0A20065964D /* TDListener.m in Sources */,
				2753160D14ACFC2A0065964D /* TDHTTPConnection.m in Sources */,
				27E11F1114AD15940006B340 /* TDHTTPResponse.m in Sources */,
				275315E414ACF1130065964D /* DDData.m in Sources */,
				275315F214ACF1130065964D /* DDLog.m in Sources */,
				275315E514ACF1130065964D /* DDNumber.m in Sources */,
				275315E614ACF1130065964D /* DDRange.m in Sources */,
				275315EA14ACF1130065964D /* HTTPServer.m in Sources */,
				275315E914ACF1130065964D /* HTTPMessage.m in Sources */,
				275315E714ACF1130065964D /* HTTPAuthenticationRequest.m in Sources */,
				275315E814ACF1130065964D /* HTTPConnection.m in Sources */,
				275315EC14ACF1130065964D /* HTTPDataResponse.m in Sources */,
				2700BC5114B3864B00B5B297 /* HTTPFileResponse.m in Sources */,
				275315F014ACF1130065964D /* WebSocket.m in Sources */,
				27DA435E159230AA00F9E7B5 /* TDRouter.m in Sources */,
				27DA4360159230B100F9E7B5 /* TDRouter+Handlers.m in Sources */,
				27E2E61815993CB6005B9234 /* TDURLProtocol.m in Sources */,
				275315F114ACF1130065964D /* GCDAsyncSocket.m in Sources */,
				2767D7DF14C8D3E500ED0F26 /* Logging.m in Sources */,
				2767D7E014C8D3EA00ED0F26 /* CollectionUtils.m in Sources */,
				279CE39014D1EDA0009F3FA6 /* Test.m in Sources */,
				27F3A5D015ED427200263663 /* MYRegexUtils.m in Sources */,
			);
			runOnlyForDeploymentPostprocessing = 0;
		};
		27731F141495CFEF00815D67 /* Sources */ = {
			isa = PBXSourcesBuildPhase;
			buildActionMask = 2147483647;
			files = (
				274C3919149E6B0900A5E89B /* EmptyAppDelegate.m in Sources */,
<<<<<<< HEAD
				27731F1A1495CFEF00815D67 /* TDView_Tests.m in Sources */,
				27731F1B1495CFEF00815D67 /* TDDatabase_Tests.m in Sources */,
=======
				27731F191495CFEF00815D67 /* TDRouter_Tests.m in Sources */,
				27731F1A1495CFEF00815D67 /* TD_View_Tests.m in Sources */,
				27731F1B1495CFEF00815D67 /* TD_Database_Tests.m in Sources */,
>>>>>>> f65aeaef
				27731F1C1495CFEF00815D67 /* TDReplicator_Tests.m in Sources */,
				27C5308514E09E2C0078F886 /* TDBlobStore_Tests.m in Sources */,
			);
			runOnlyForDeploymentPostprocessing = 0;
		};
		27B0B7A51492B83B00A817AD /* Sources */ = {
			isa = PBXSourcesBuildPhase;
			buildActionMask = 2147483647;
			files = (
				27B0B7CD1492B86C00A817AD /* TD_Database.m in Sources */,
				27B0B7CE1492B86F00A817AD /* TD_View.m in Sources */,
				27B0B7CF1492B87200A817AD /* TD_Body.m in Sources */,
				27B0B7D01492B87500A817AD /* TD_Revision.m in Sources */,
				27B0B7D11492B87800A817AD /* TD_Server.m in Sources */,
				27B0B7D21492B87D00A817AD /* TDCollateJSON.m in Sources */,
				27B0B7D51492B88F00A817AD /* TDReplicator.m in Sources */,
				27B0B7D61492B8A200A817AD /* TDPuller.m in Sources */,
				27B0B7D71492B8A200A817AD /* TDPusher.m in Sources */,
				27B0B7D81492B8A200A817AD /* TDChangeTracker.m in Sources */,
				27B0B7DB1492B8A200A817AD /* TDBase64.m in Sources */,
				27731F061495335B00815D67 /* TDBlobStore.m in Sources */,
				279906E6149A65B8003D4338 /* TDRemoteRequest.m in Sources */,
				279906F1149ABFC2003D4338 /* TDBatcher.m in Sources */,
<<<<<<< HEAD
				274C391F149FAE0000A5E89B /* TDDatabase+Attachments.m in Sources */,
				27A82E3914A1145000C0B850 /* FMDatabaseAdditions.m in Sources */,
				27AA409E14AA86AE00E2A5FF /* TDDatabase+Insertion.m in Sources */,
				27AA40A414AA8A6600E2A5FF /* TDDatabase+Replication.m in Sources */,
				2773ADC914BD1EB80027A292 /* TDDatabase+LocalDocs.m in Sources */,
=======
				274C391F149FAE0000A5E89B /* TD_Database+Attachments.m in Sources */,
				27AA409E14AA86AE00E2A5FF /* TD_Database+Insertion.m in Sources */,
				27AA40A414AA8A6600E2A5FF /* TD_Database+Replication.m in Sources */,
				2700BC5F14B64AA600B5B297 /* TDRouter+Handlers.m in Sources */,
				2773ADC914BD1EB80027A292 /* TD_Database+LocalDocs.m in Sources */,
>>>>>>> f65aeaef
				27A073EE14C0BB6200F52FE7 /* TDMisc.m in Sources */,
				279CE40214D749A7009F3FA6 /* TDMultipartReader.m in Sources */,
				279CE40C14D8AA23009F3FA6 /* TDMultipartDownloader.m in Sources */,
				2766EFFA14DB7F9F009ECCA8 /* TDMultipartWriter.m in Sources */,
				2766EFFF14DC7B37009ECCA8 /* TDMultiStreamWriter.m in Sources */,
				27C5305614DF3A050078F886 /* TDMultipartUploader.m in Sources */,
				27103F8514E9CE4400DF7209 /* TDReachability.m in Sources */,
				27C40C7B14EC58BC00994283 /* TDReplicatorManager.m in Sources */,
				279C7E3014F424090004A1E8 /* TDSequenceMap.m in Sources */,
				2751D4E6151BAE7000F7FD57 /* TD_DatabaseManager.m in Sources */,
				272B85161523691700A90CB2 /* TDJSON.m in Sources */,
				27ADC07B152502EE001ABC1D /* TDMultipartDocumentReader.m in Sources */,
				278B0CA2152A8B1900577747 /* TDCanonicalJSON.m in Sources */,
				27A720A2152B959100C0A0E8 /* TD_Attachment.m in Sources */,
				27CF5D2E152F514A0015D7A9 /* TDStatus.m in Sources */,
				27F128B3156AC1CA008465C2 /* TDOAuth1Authorizer.m in Sources */,
				270F5707156AE0BF000FEB8F /* TDAuthorizer.m in Sources */,
				27ED8632157D0FC600712B33 /* TouchDocument.m in Sources */,
				27DA42FA158E66DD00F9E7B5 /* TouchRevision.m in Sources */,
				27DA42FF158E7D3500F9E7B5 /* TouchDatabase.m in Sources */,
				27DA430A158FA35600F9E7B5 /* TDCache.m in Sources */,
				27DA4314158FB79F00F9E7B5 /* TouchQuery.m in Sources */,
				27DA4319158FD9B400F9E7B5 /* TouchUITableSource.m in Sources */,
				27DA4347159125B500F9E7B5 /* TouchDatabaseManager.m in Sources */,
				27DA434C15912AFD00F9E7B5 /* TouchView.m in Sources */,
				27DA435915918C8E00F9E7B5 /* TouchModel.m in Sources */,
				27DA435C15918C8E00F9E7B5 /* TouchModelFactory.m in Sources */,
				27E2E5A5159383E9005B9234 /* TouchAttachment.m in Sources */,
				27E2E5CF159533A5005B9234 /* TouchReplication.m in Sources */,
				27F3A5DD15ED496900263663 /* APITests.m in Sources */,
				270D6FC3164484190081812D /* TDSocketChangeTracker.m in Sources */,
				27B0B7DC1492B8B200A817AD /* FMDatabase.m in Sources */,
				27B0B7DD1492B8B200A817AD /* FMResultSet.m in Sources */,
				27B0B7DE1492B8C100A817AD /* ExceptionUtils.m in Sources */,
				27B0B7DF1492B8C100A817AD /* Logging.m in Sources */,
				27B0B7E01492B8C100A817AD /* CollectionUtils.m in Sources */,
				27B0B7E11492B8C100A817AD /* Test.m in Sources */,
				279CE3BA14D4A886009F3FA6 /* MYBlockUtils.m in Sources */,
				27DB90D914DB249700FC7118 /* GTMNSData+zlib.m in Sources */,
				27D90B1915601C350000735E /* MYErrorUtils.m in Sources */,
				278E4DDA1562B40B00DDCEF9 /* MYURLUtils.m in Sources */,
				27F12887156ABE24008465C2 /* OAConsumer.m in Sources */,
				27F12890156ABE24008465C2 /* OAMutableURLRequest.m in Sources */,
				27F12893156ABE24008465C2 /* OAPlaintextSignatureProvider.m in Sources */,
				27F12899156ABE24008465C2 /* OARequestParameter.m in Sources */,
				27F128A1156ABE24008465C2 /* OAToken.m in Sources */,
				27F128A9156ABFE0008465C2 /* NSMutableURLRequest+Parameters.m in Sources */,
				27DA435215918C0200F9E7B5 /* MYDynamicObject.m in Sources */,
				27846FBB15D475DF0030122F /* MYRegexUtils.m in Sources */,
				27846FBE15D475DF0030122F /* MYStreamUtils.m in Sources */,
			);
			runOnlyForDeploymentPostprocessing = 0;
		};
		27B0B7E31492BB6B00A817AD /* Sources */ = {
			isa = PBXSourcesBuildPhase;
			buildActionMask = 2147483647;
			files = (
			);
			runOnlyForDeploymentPostprocessing = 0;
		};
		27B0B8071492C16300A817AD /* Sources */ = {
			isa = PBXSourcesBuildPhase;
			buildActionMask = 2147483647;
			files = (
				27B0B8181492C16300A817AD /* main.m in Sources */,
				27B0B81C1492C16300A817AD /* DemoAppDelegate.m in Sources */,
				27731F3714967A5F00815D67 /* RootViewController.m in Sources */,
				27731F3814967A5F00815D67 /* ConfigViewController.m in Sources */,
<<<<<<< HEAD
				27B0B8551492D0A000A817AD /* TDView_Tests.m in Sources */,
				27B0B8561492D0A400A817AD /* TDDatabase_Tests.m in Sources */,
=======
				27B0B8541492D09B00A817AD /* TDRouter_Tests.m in Sources */,
				27B0B8551492D0A000A817AD /* TD_View_Tests.m in Sources */,
				27B0B8561492D0A400A817AD /* TD_Database_Tests.m in Sources */,
>>>>>>> f65aeaef
				27B0B8571492D0AA00A817AD /* TDReplicator_Tests.m in Sources */,
				27C5308414E09E2B0078F886 /* TDBlobStore_Tests.m in Sources */,
				27E7FAEC155D78C20025F93A /* TDChangeTracker_Tests.m in Sources */,
			);
			runOnlyForDeploymentPostprocessing = 0;
		};
		27C70690148864BA00F0F099 /* Sources */ = {
			isa = PBXSourcesBuildPhase;
			buildActionMask = 2147483647;
			files = (
				27C706D31488679500F0F099 /* DemoAppController.m in Sources */,
				27C706D41488679500F0F099 /* DemoQuery.m in Sources */,
				27C706D71488679500F0F099 /* ShoppingItem.m in Sources */,
				279CE3BB14D4C775009F3FA6 /* MYBlockUtils.m in Sources */,
			);
			runOnlyForDeploymentPostprocessing = 0;
		};
<<<<<<< HEAD
=======
		8DD76F640486A84900D96B5E /* Sources */ = {
			isa = PBXSourcesBuildPhase;
			buildActionMask = 2147483647;
			files = (
				27F0747611CD51A200E9A2AB /* FMDatabase.m in Sources */,
				27F0747711CD51A200E9A2AB /* FMResultSet.m in Sources */,
				27F0749F11CD5B4F00E9A2AB /* CollectionUtils.m in Sources */,
				27F074A011CD5B4F00E9A2AB /* Test.m in Sources */,
				27F074AB11CD5D7A00E9A2AB /* TD_Body.m in Sources */,
				27F0751311CDC7F900E9A2AB /* Logging.m in Sources */,
				27F0751811CDC80A00E9A2AB /* ExceptionUtils.m in Sources */,
				27C706421486BBD500F0F099 /* TD_Server.m in Sources */,
				27C706481487584300F0F099 /* TDURLProtocol.m in Sources */,
			);
			runOnlyForDeploymentPostprocessing = 0;
		};
>>>>>>> f65aeaef
		DA023B2714BCA94C008184BB /* Sources */ = {
			isa = PBXSourcesBuildPhase;
			buildActionMask = 2147483647;
			files = (
				DA147C1C14BCAABE0052DA4D /* HTTPDataResponse.m in Sources */,
				DA147C1D14BCAABE0052DA4D /* HTTPFileResponse.m in Sources */,
				DA147C1E14BCAABE0052DA4D /* WebSocket.m in Sources */,
				DA147C1814BCAAAD0052DA4D /* HTTPAuthenticationRequest.m in Sources */,
				DA147C1914BCAAAD0052DA4D /* HTTPConnection.m in Sources */,
				DA147C1A14BCAAAD0052DA4D /* HTTPMessage.m in Sources */,
				DA147C1B14BCAAAD0052DA4D /* HTTPServer.m in Sources */,
				DA147C1714BCAA9C0052DA4D /* GCDAsyncSocket.m in Sources */,
				DA147C1614BCAA8F0052DA4D /* DDLog.m in Sources */,
				DA147C1314BCAA870052DA4D /* DDData.m in Sources */,
				DA147C1414BCAA870052DA4D /* DDNumber.m in Sources */,
				DA147C1514BCAA870052DA4D /* DDRange.m in Sources */,
				DA147C0C14BCA98A0052DA4D /* TDListener.m in Sources */,
				DA147C0D14BCA98A0052DA4D /* TDHTTPConnection.m in Sources */,
				DA147C0E14BCA98A0052DA4D /* TDHTTPResponse.m in Sources */,
				27DA435F159230AC00F9E7B5 /* TDRouter.m in Sources */,
				27DA4361159230B200F9E7B5 /* TDRouter+Handlers.m in Sources */,
				27E2E61715993CB4005B9234 /* TDURLProtocol.m in Sources */,
			);
			runOnlyForDeploymentPostprocessing = 0;
		};
		DA147C2214BCAC3B0052DA4D /* Sources */ = {
			isa = PBXSourcesBuildPhase;
			buildActionMask = 2147483647;
			files = (
			);
			runOnlyForDeploymentPostprocessing = 0;
		};
/* End PBXSourcesBuildPhase section */

/* Begin PBXTargetDependency section */
		270BDD6F15645127007D52F6 /* PBXTargetDependency */ = {
			isa = PBXTargetDependency;
			target = 275315D414ACF0A10065964D /* TouchDBListener-Mac */;
			targetProxy = 270BDD6E15645127007D52F6 /* PBXContainerItemProxy */;
		};
		270BDD711564512A007D52F6 /* PBXTargetDependency */ = {
			isa = PBXTargetDependency;
			target = 270B3DE91489359000E0A926 /* TouchDB-Mac */;
			targetProxy = 270BDD701564512A007D52F6 /* PBXContainerItemProxy */;
		};
		270BDD7315645147007D52F6 /* PBXTargetDependency */ = {
			isa = PBXTargetDependency;
			target = 27B0B7E61492BB6B00A817AD /* TouchDB-iOS */;
			targetProxy = 270BDD7215645147007D52F6 /* PBXContainerItemProxy */;
		};
		270BDD751564514C007D52F6 /* PBXTargetDependency */ = {
			isa = PBXTargetDependency;
			target = 27B0B7E61492BB6B00A817AD /* TouchDB-iOS */;
			targetProxy = 270BDD741564514C007D52F6 /* PBXContainerItemProxy */;
		};
		275315FE14ACF87F0065964D /* PBXTargetDependency */ = {
			isa = PBXTargetDependency;
			target = 270B3DE91489359000E0A926 /* TouchDB-Mac */;
			targetProxy = 275315FD14ACF87F0065964D /* PBXContainerItemProxy */;
		};
<<<<<<< HEAD
		275A290B1649A54500B0D8EE /* PBXTargetDependency */ = {
=======
		275A29291649C59000B0D8EE /* PBXTargetDependency */ = {
			isa = PBXTargetDependency;
			target = 270B3DE91489359000E0A926 /* TouchDB */;
			targetProxy = 275A29281649C59000B0D8EE /* PBXContainerItemProxy */;
		};
		275A292B1649C59100B0D8EE /* PBXTargetDependency */ = {
			isa = PBXTargetDependency;
			target = 275315D414ACF0A10065964D /* TouchDBListener */;
			targetProxy = 275A292A1649C59100B0D8EE /* PBXContainerItemProxy */;
		};
		275A292D1649C59B00B0D8EE /* PBXTargetDependency */ = {
			isa = PBXTargetDependency;
			target = 27B0B7E61492BB6B00A817AD /* iOS Framework */;
			targetProxy = 275A292C1649C59B00B0D8EE /* PBXContainerItemProxy */;
		};
		275A292F1649C5A200B0D8EE /* PBXTargetDependency */ = {
			isa = PBXTargetDependency;
			target = DA147C1F14BCAC3B0052DA4D /* Listener iOS Framework */;
			targetProxy = 275A292E1649C5A200B0D8EE /* PBXContainerItemProxy */;
		};
		275A29311649C5A500B0D8EE /* PBXTargetDependency */ = {
			isa = PBXTargetDependency;
			target = 27C70693148864BA00F0F099 /* TouchDB Demo */;
			targetProxy = 275A29301649C5A500B0D8EE /* PBXContainerItemProxy */;
		};
		275A29331649C5AB00B0D8EE /* PBXTargetDependency */ = {
			isa = PBXTargetDependency;
			target = 27B0B80A1492C16300A817AD /* iOS Demo */;
			targetProxy = 275A29321649C5AB00B0D8EE /* PBXContainerItemProxy */;
		};
		275A29351649C5AD00B0D8EE /* PBXTargetDependency */ = {
			isa = PBXTargetDependency;
			target = 27731F131495CFEF00815D67 /* iOS Empty App */;
			targetProxy = 275A29341649C5AD00B0D8EE /* PBXContainerItemProxy */;
		};
		275A29371649C5B400B0D8EE /* PBXTargetDependency */ = {
			isa = PBXTargetDependency;
			target = 270FE0C714C5008C005FF647 /* TouchServ */;
			targetProxy = 275A29361649C5B400B0D8EE /* PBXContainerItemProxy */;
		};
		27B0B7BC1492B83C00A817AD /* PBXTargetDependency */ = {
>>>>>>> f65aeaef
			isa = PBXTargetDependency;
			target = 270B3DE91489359000E0A926 /* TouchDB-Mac */;
			targetProxy = 275A290A1649A54500B0D8EE /* PBXContainerItemProxy */;
		};
		275A290D1649A54700B0D8EE /* PBXTargetDependency */ = {
			isa = PBXTargetDependency;
			target = 27B0B7E61492BB6B00A817AD /* TouchDB-iOS */;
			targetProxy = 275A290C1649A54700B0D8EE /* PBXContainerItemProxy */;
		};
		275A290F1649A54A00B0D8EE /* PBXTargetDependency */ = {
			isa = PBXTargetDependency;
			target = 27C70693148864BA00F0F099 /* TouchDB Mac Demo */;
			targetProxy = 275A290E1649A54A00B0D8EE /* PBXContainerItemProxy */;
		};
		275A29111649A54C00B0D8EE /* PBXTargetDependency */ = {
			isa = PBXTargetDependency;
			target = 27B0B80A1492C16300A817AD /* TouchDB iOS Demo */;
			targetProxy = 275A29101649A54C00B0D8EE /* PBXContainerItemProxy */;
		};
		275A29131649A54F00B0D8EE /* PBXTargetDependency */ = {
			isa = PBXTargetDependency;
			target = 275315D414ACF0A10065964D /* TouchDBListener-Mac */;
			targetProxy = 275A29121649A54F00B0D8EE /* PBXContainerItemProxy */;
		};
		275A29151649A55200B0D8EE /* PBXTargetDependency */ = {
			isa = PBXTargetDependency;
			target = DA147C1F14BCAC3B0052DA4D /* TouchDBListener-iOS */;
			targetProxy = 275A29141649A55200B0D8EE /* PBXContainerItemProxy */;
		};
		275A29171649A55500B0D8EE /* PBXTargetDependency */ = {
			isa = PBXTargetDependency;
			target = 270FE0C714C5008C005FF647 /* TouchServ */;
			targetProxy = 275A29161649A55500B0D8EE /* PBXContainerItemProxy */;
		};
		27B0B7F51492BC5B00A817AD /* PBXTargetDependency */ = {
			isa = PBXTargetDependency;
			target = 27B0B7A81492B83B00A817AD /* TouchDB-iOS-library */;
			targetProxy = 27B0B7F41492BC5B00A817AD /* PBXContainerItemProxy */;
		};
		27E11F1B14AD251C0006B340 /* PBXTargetDependency */ = {
			isa = PBXTargetDependency;
			target = 270B3DE91489359000E0A926 /* TouchDB-Mac */;
			targetProxy = 27E11F1A14AD251C0006B340 /* PBXContainerItemProxy */;
		};
		27E11F1D14AD25570006B340 /* PBXTargetDependency */ = {
			isa = PBXTargetDependency;
			target = 275315D414ACF0A10065964D /* TouchDBListener-Mac */;
			targetProxy = 27E11F1C14AD25570006B340 /* PBXContainerItemProxy */;
		};
		DA147C3914BCAC670052DA4D /* PBXTargetDependency */ = {
			isa = PBXTargetDependency;
			target = DA023B2614BCA94C008184BB /* Listener iOS Library */;
			targetProxy = DA147C3814BCAC670052DA4D /* PBXContainerItemProxy */;
		};
/* End PBXTargetDependency section */

/* Begin PBXVariantGroup section */
		275315DA14ACF0A20065964D /* InfoPlist.strings */ = {
			isa = PBXVariantGroup;
			children = (
				275315DB14ACF0A20065964D /* en */,
			);
			name = InfoPlist.strings;
			sourceTree = "<group>";
		};
		27B0B8141492C16300A817AD /* InfoPlist.strings */ = {
			isa = PBXVariantGroup;
			children = (
				27B0B8151492C16300A817AD /* en */,
			);
			name = InfoPlist.strings;
			sourceTree = "<group>";
		};
/* End PBXVariantGroup section */

/* Begin XCBuildConfiguration section */
		1DEB923608733DC60010E9CD /* Debug */ = {
			isa = XCBuildConfiguration;
			baseConfigurationReference = 27F074F811CDC71800E9A2AB /* MYUtilities_Debug.xcconfig */;
			buildSettings = {
				ARCHS = "$(ARCHS_STANDARD_32_64_BIT)";
				CLANG_ANALYZER_SECURITY_INSECUREAPI_RAND = YES;
				CLANG_ANALYZER_SECURITY_INSECUREAPI_STRCPY = YES;
				CLANG_ENABLE_OBJC_ARC = YES;
				CLANG_WARN_OBJC_MISSING_PROPERTY_SYNTHESIS = YES;
				CLANG_WARN_SUSPICIOUS_IMPLICIT_CONVERSION = YES;
				CLANG_WARN__DUPLICATE_METHOD_MATCH = YES;
<<<<<<< HEAD
				CURRENT_PROJECT_VERSION = 0.952;
=======
				CURRENT_PROJECT_VERSION = 1.0;
>>>>>>> f65aeaef
				GCC_C_LANGUAGE_STANDARD = c99;
				GCC_DYNAMIC_NO_PIC = NO;
				GCC_OPTIMIZATION_LEVEL = 0;
				GCC_VERSION = com.apple.compilers.llvm.clang.1_0;
				GCC_WARN_64_TO_32_BIT_CONVERSION = YES;
				GCC_WARN_ABOUT_RETURN_TYPE = YES;
				GCC_WARN_UNDECLARED_SELECTOR = YES;
				GCC_WARN_UNINITIALIZED_AUTOS = YES;
				GCC_WARN_UNUSED_FUNCTION = YES;
				GCC_WARN_UNUSED_VARIABLE = YES;
				ONLY_ACTIVE_ARCH = NO;
				SDKROOT = macosx;
				VERSIONING_SYSTEM = "apple-generic";
				VERSION_INFO_FILE = "$(PRODUCT_NAME)_vers.c";
			};
			name = Debug;
		};
		1DEB923708733DC60010E9CD /* Release */ = {
			isa = XCBuildConfiguration;
			baseConfigurationReference = 27F074F911CDC71800E9A2AB /* MYUtilities_Release.xcconfig */;
			buildSettings = {
				ARCHS = "$(ARCHS_STANDARD_32_64_BIT)";
				CLANG_ANALYZER_SECURITY_INSECUREAPI_RAND = YES;
				CLANG_ANALYZER_SECURITY_INSECUREAPI_STRCPY = YES;
				CLANG_ENABLE_OBJC_ARC = YES;
				CLANG_WARN_OBJC_MISSING_PROPERTY_SYNTHESIS = YES;
				CLANG_WARN_SUSPICIOUS_IMPLICIT_CONVERSION = YES;
				CLANG_WARN__DUPLICATE_METHOD_MATCH = YES;
<<<<<<< HEAD
				CURRENT_PROJECT_VERSION = 0.952;
=======
				CURRENT_PROJECT_VERSION = 1.0;
>>>>>>> f65aeaef
				GCC_C_LANGUAGE_STANDARD = c99;
				GCC_DYNAMIC_NO_PIC = NO;
				GCC_VERSION = com.apple.compilers.llvm.clang.1_0;
				GCC_WARN_64_TO_32_BIT_CONVERSION = YES;
				GCC_WARN_ABOUT_RETURN_TYPE = YES;
				GCC_WARN_UNDECLARED_SELECTOR = YES;
				GCC_WARN_UNINITIALIZED_AUTOS = YES;
				GCC_WARN_UNUSED_FUNCTION = YES;
				GCC_WARN_UNUSED_VARIABLE = YES;
				SDKROOT = macosx;
				VERSIONING_SYSTEM = "apple-generic";
				VERSION_INFO_FILE = "$(PRODUCT_NAME)_vers.c";
			};
			name = Release;
		};
		270B3E0C1489359100E0A926 /* Debug */ = {
			isa = XCBuildConfiguration;
			buildSettings = {
				ALWAYS_SEARCH_USER_PATHS = NO;
				ARCHS = "$(ARCHS_STANDARD_64_BIT)";
				COMBINE_HIDPI_IMAGES = YES;
				DYLIB_COMPATIBILITY_VERSION = 1;
				DYLIB_CURRENT_VERSION = 1;
				EXPORTED_SYMBOLS_FILE = "";
				FRAMEWORK_VERSION = A;
				GCC_DYNAMIC_NO_PIC = NO;
				GCC_PRECOMPILE_PREFIX_HEADER = YES;
				GCC_PREFIX_HEADER = Source/TouchDBPrefix.h;
				GCC_SYMBOLS_PRIVATE_EXTERN = NO;
				INFOPLIST_FILE = "Source/TouchDB-Info.plist";
				LD_DYLIB_INSTALL_NAME = "@rpath/$(EXECUTABLE_PATH)";
				MACOSX_DEPLOYMENT_TARGET = 10.7;
				PRODUCT_NAME = TouchDB;
				WRAPPER_EXTENSION = framework;
			};
			name = Debug;
		};
		270B3E0D1489359100E0A926 /* Release */ = {
			isa = XCBuildConfiguration;
			buildSettings = {
				ALWAYS_SEARCH_USER_PATHS = NO;
				ARCHS = "$(ARCHS_STANDARD_64_BIT)";
				COMBINE_HIDPI_IMAGES = YES;
				DEPLOYMENT_POSTPROCESSING = YES;
				DYLIB_COMPATIBILITY_VERSION = 1;
				DYLIB_CURRENT_VERSION = 1;
				EXPORTED_SYMBOLS_FILE = Source/TouchDB.exp;
				FRAMEWORK_VERSION = A;
				GCC_DYNAMIC_NO_PIC = NO;
				GCC_PRECOMPILE_PREFIX_HEADER = YES;
				GCC_PREFIX_HEADER = Source/TouchDBPrefix.h;
				GCC_SYMBOLS_PRIVATE_EXTERN = NO;
				INFOPLIST_FILE = "Source/TouchDB-Info.plist";
				LD_DYLIB_INSTALL_NAME = "@rpath/$(EXECUTABLE_PATH)";
				MACOSX_DEPLOYMENT_TARGET = 10.7;
				PRODUCT_NAME = TouchDB;
				STRIP_INSTALLED_PRODUCT = YES;
				WRAPPER_EXTENSION = framework;
			};
			name = Release;
		};
		270FE0D214C5008C005FF647 /* Debug */ = {
			isa = XCBuildConfiguration;
			buildSettings = {
				ALWAYS_SEARCH_USER_PATHS = NO;
				ARCHS = "$(ARCHS_STANDARD_64_BIT)";
				COPY_PHASE_STRIP = NO;
				GCC_C_LANGUAGE_STANDARD = gnu99;
				GCC_DYNAMIC_NO_PIC = NO;
				GCC_ENABLE_OBJC_EXCEPTIONS = YES;
				GCC_PREPROCESSOR_DEFINITIONS = (
					"DEBUG=1",
					"$(inherited)",
				);
				GCC_SYMBOLS_PRIVATE_EXTERN = NO;
				GCC_WARN_ABOUT_MISSING_PROTOTYPES = YES;
				LD_RUNPATH_SEARCH_PATHS = "@loader_path/";
				MACOSX_DEPLOYMENT_TARGET = 10.7;
				PRODUCT_NAME = "$(TARGET_NAME)";
			};
			name = Debug;
		};
		270FE0D314C5008C005FF647 /* Release */ = {
			isa = XCBuildConfiguration;
			buildSettings = {
				ALWAYS_SEARCH_USER_PATHS = NO;
				ARCHS = "$(ARCHS_STANDARD_64_BIT)";
				COPY_PHASE_STRIP = YES;
				DEBUG_INFORMATION_FORMAT = "dwarf-with-dsym";
				GCC_C_LANGUAGE_STANDARD = gnu99;
				GCC_ENABLE_OBJC_EXCEPTIONS = YES;
				GCC_WARN_ABOUT_MISSING_PROTOTYPES = YES;
				LD_RUNPATH_SEARCH_PATHS = "@loader_path/";
				MACOSX_DEPLOYMENT_TARGET = 10.7;
				PRODUCT_NAME = "$(TARGET_NAME)";
			};
			name = Release;
		};
		275315E214ACF0A20065964D /* Debug */ = {
			isa = XCBuildConfiguration;
			buildSettings = {
				ALWAYS_SEARCH_USER_PATHS = NO;
				ARCHS = "$(ARCHS_STANDARD_64_BIT)";
				CLANG_WARN_SUSPICIOUS_IMPLICIT_CONVERSION = NO;
				COMBINE_HIDPI_IMAGES = YES;
				COPY_PHASE_STRIP = NO;
				DYLIB_COMPATIBILITY_VERSION = 1;
				DYLIB_CURRENT_VERSION = 1;
				EXPORTED_SYMBOLS_FILE = Listener/TouchDBListener.exp;
				FRAMEWORK_VERSION = A;
				GCC_C_LANGUAGE_STANDARD = gnu99;
				GCC_DYNAMIC_NO_PIC = NO;
				GCC_ENABLE_OBJC_EXCEPTIONS = YES;
				GCC_PREPROCESSOR_DEFINITIONS = (
					"DEBUG=1",
					"$(inherited)",
				);
				GCC_SYMBOLS_PRIVATE_EXTERN = NO;
				GCC_WARN_SIGN_COMPARE = NO;
				GCC_WARN_UNINITIALIZED_AUTOS = YES;
				INFOPLIST_FILE = "Listener/TouchDBListener-Info.plist";
				LD_DYLIB_INSTALL_NAME = "@rpath/$(EXECUTABLE_PATH)";
				MACOSX_DEPLOYMENT_TARGET = 10.7;
				PRODUCT_NAME = "$(TARGET_NAME)";
				WRAPPER_EXTENSION = framework;
			};
			name = Debug;
		};
		275315E314ACF0A20065964D /* Release */ = {
			isa = XCBuildConfiguration;
			buildSettings = {
				ALWAYS_SEARCH_USER_PATHS = NO;
				ARCHS = "$(ARCHS_STANDARD_64_BIT)";
				CLANG_WARN_SUSPICIOUS_IMPLICIT_CONVERSION = NO;
				COMBINE_HIDPI_IMAGES = YES;
				COPY_PHASE_STRIP = YES;
				DEBUG_INFORMATION_FORMAT = "dwarf-with-dsym";
				DEPLOYMENT_POSTPROCESSING = YES;
				DYLIB_COMPATIBILITY_VERSION = 1;
				DYLIB_CURRENT_VERSION = 1;
				EXPORTED_SYMBOLS_FILE = Listener/TouchDBListener.exp;
				FRAMEWORK_VERSION = A;
				GCC_C_LANGUAGE_STANDARD = gnu99;
				GCC_DYNAMIC_NO_PIC = NO;
				GCC_ENABLE_OBJC_EXCEPTIONS = YES;
				GCC_SYMBOLS_PRIVATE_EXTERN = NO;
				GCC_WARN_SIGN_COMPARE = NO;
				GCC_WARN_UNINITIALIZED_AUTOS = YES;
				INFOPLIST_FILE = "Listener/TouchDBListener-Info.plist";
				LD_DYLIB_INSTALL_NAME = "@rpath/$(EXECUTABLE_PATH)";
				MACOSX_DEPLOYMENT_TARGET = 10.7;
				PRODUCT_NAME = "$(TARGET_NAME)";
				STRIP_INSTALLED_PRODUCT = YES;
				WRAPPER_EXTENSION = framework;
			};
			name = Release;
		};
<<<<<<< HEAD
		275A29081649A54000B0D8EE /* Debug */ = {
=======
		275A29261649C58900B0D8EE /* Debug */ = {
>>>>>>> f65aeaef
			isa = XCBuildConfiguration;
			buildSettings = {
				PRODUCT_NAME = "$(TARGET_NAME)";
			};
			name = Debug;
		};
<<<<<<< HEAD
		275A29091649A54000B0D8EE /* Release */ = {
=======
		275A29271649C58900B0D8EE /* Release */ = {
>>>>>>> f65aeaef
			isa = XCBuildConfiguration;
			buildSettings = {
				PRODUCT_NAME = "$(TARGET_NAME)";
			};
			name = Release;
		};
		27731F281495CFEF00815D67 /* Debug */ = {
			isa = XCBuildConfiguration;
			buildSettings = {
				ALWAYS_SEARCH_USER_PATHS = NO;
				ARCHS = "$(ARCHS_STANDARD_32_BIT)";
				CODE_SIGN_IDENTITY = "";
				"CODE_SIGN_IDENTITY[sdk=iphoneos*]" = "iPhone Developer";
				COPY_PHASE_STRIP = NO;
				FRAMEWORK_SEARCH_PATHS = (
					"$(inherited)",
					"\"$(DEVELOPER_FRAMEWORKS_DIR)\"",
					"\"$(SRCROOT)/Demo-iOS/Frameworks\"",
				);
				GCC_C_LANGUAGE_STANDARD = gnu99;
				GCC_DYNAMIC_NO_PIC = NO;
				GCC_PRECOMPILE_PREFIX_HEADER = YES;
				GCC_PREFIX_HEADER = "Demo-iOS/iOS Demo-Prefix.pch";
				GCC_PREPROCESSOR_DEFINITIONS = (
					"DEBUG=1",
					"$(inherited)",
				);
				GCC_SYMBOLS_PRIVATE_EXTERN = NO;
				GCC_WARN_ABOUT_MISSING_PROTOTYPES = YES;
				INFOPLIST_FILE = "Demo-iOS/iOS Empty App-Info.plist";
				IPHONEOS_DEPLOYMENT_TARGET = 5.0;
				OTHER_LDFLAGS = "-ObjC";
				PRODUCT_NAME = "TouchDB Empty App";
				SDKROOT = iphoneos;
				TARGETED_DEVICE_FAMILY = "1,2";
				WRAPPER_EXTENSION = app;
			};
			name = Debug;
		};
		27731F291495CFEF00815D67 /* Release */ = {
			isa = XCBuildConfiguration;
			buildSettings = {
				ALWAYS_SEARCH_USER_PATHS = NO;
				ARCHS = "$(ARCHS_STANDARD_32_BIT)";
				CODE_SIGN_IDENTITY = "";
				"CODE_SIGN_IDENTITY[sdk=iphoneos*]" = "iPhone Developer";
				COPY_PHASE_STRIP = YES;
				FRAMEWORK_SEARCH_PATHS = (
					"$(inherited)",
					"\"$(DEVELOPER_FRAMEWORKS_DIR)\"",
					"\"$(SRCROOT)/Demo-iOS/Frameworks\"",
				);
				GCC_C_LANGUAGE_STANDARD = gnu99;
				GCC_PRECOMPILE_PREFIX_HEADER = YES;
				GCC_PREFIX_HEADER = "Demo-iOS/iOS Demo-Prefix.pch";
				GCC_WARN_ABOUT_MISSING_PROTOTYPES = YES;
				INFOPLIST_FILE = "Demo-iOS/iOS Empty App-Info.plist";
				IPHONEOS_DEPLOYMENT_TARGET = 5.0;
				OTHER_CFLAGS = "-DNS_BLOCK_ASSERTIONS=1";
				OTHER_LDFLAGS = "-ObjC";
				PRODUCT_NAME = "TouchDB Empty App";
				SDKROOT = iphoneos;
				TARGETED_DEVICE_FAMILY = "1,2";
				VALIDATE_PRODUCT = YES;
				WRAPPER_EXTENSION = app;
			};
			name = Release;
		};
		27B0B7C81492B83C00A817AD /* Debug */ = {
			isa = XCBuildConfiguration;
			buildSettings = {
				ALWAYS_SEARCH_USER_PATHS = NO;
				ARCHS = "$(ARCHS_STANDARD_32_BIT)";
				COPY_PHASE_STRIP = NO;
				DSTROOT = /tmp/TouchDBiOS.dst;
				GCC_C_LANGUAGE_STANDARD = gnu99;
				GCC_DYNAMIC_NO_PIC = NO;
				GCC_PRECOMPILE_PREFIX_HEADER = NO;
				GCC_PREFIX_HEADER = Source/TouchDBPrefix.h;
				GCC_SYMBOLS_PRIVATE_EXTERN = NO;
				GCC_WARN_ABOUT_MISSING_PROTOTYPES = YES;
				IPHONEOS_DEPLOYMENT_TARGET = 5.0;
				OTHER_LDFLAGS = "-ObjC";
				PRODUCT_NAME = TouchDB;
				SDKROOT = iphoneos;
				SKIP_INSTALL = YES;
			};
			name = Debug;
		};
		27B0B7C91492B83C00A817AD /* Release */ = {
			isa = XCBuildConfiguration;
			buildSettings = {
				ALWAYS_SEARCH_USER_PATHS = NO;
				ARCHS = "$(ARCHS_STANDARD_32_BIT)";
				COPY_PHASE_STRIP = YES;
				DSTROOT = /tmp/TouchDBiOS.dst;
				GCC_C_LANGUAGE_STANDARD = gnu99;
				GCC_PRECOMPILE_PREFIX_HEADER = NO;
				GCC_PREFIX_HEADER = Source/TouchDBPrefix.h;
				GCC_WARN_ABOUT_MISSING_PROTOTYPES = YES;
				IPHONEOS_DEPLOYMENT_TARGET = 5.0;
				OTHER_LDFLAGS = "-ObjC";
				PRODUCT_NAME = TouchDB;
				SDKROOT = iphoneos;
				SKIP_INSTALL = YES;
				VALIDATE_PRODUCT = YES;
			};
			name = Release;
		};
		27B0B7F21492BB6C00A817AD /* Debug */ = {
			isa = XCBuildConfiguration;
			buildSettings = {
				ALWAYS_SEARCH_USER_PATHS = NO;
				ARCHS = "$(ARCHS_STANDARD_32_BIT)";
				CONFIGURATION_BUILD_DIR = "$(BUILD_DIR)/$(CONFIGURATION)-ios-universal";
				COPY_PHASE_STRIP = NO;
				GCC_C_LANGUAGE_STANDARD = gnu99;
				GCC_DYNAMIC_NO_PIC = NO;
				GCC_ENABLE_OBJC_EXCEPTIONS = YES;
				GCC_PRECOMPILE_PREFIX_HEADER = YES;
				GCC_PREFIX_HEADER = Source/TouchDBPrefix.h;
				GCC_PREPROCESSOR_DEFINITIONS = (
					"DEBUG=1",
					"$(inherited)",
				);
				GCC_SYMBOLS_PRIVATE_EXTERN = NO;
				GCC_WARN_ABOUT_MISSING_PROTOTYPES = YES;
				INFOPLIST_FILE = "Source/TouchDB-Info.plist";
				INSTALL_PATH = "$(LOCAL_LIBRARY_DIR)/Frameworks";
				MACH_O_TYPE = mh_dylib;
				ONLY_ACTIVE_ARCH = NO;
				PRODUCT_NAME = TouchDB;
				SDKROOT = iphoneos;
				TARGETED_DEVICE_FAMILY = "1,2";
				WRAPPER_EXTENSION = framework;
			};
			name = Debug;
		};
		27B0B7F31492BB6C00A817AD /* Release */ = {
			isa = XCBuildConfiguration;
			buildSettings = {
				ALWAYS_SEARCH_USER_PATHS = NO;
				ARCHS = "$(ARCHS_STANDARD_32_BIT)";
				CONFIGURATION_BUILD_DIR = "$(BUILD_DIR)/$(CONFIGURATION)-ios-universal";
				COPY_PHASE_STRIP = YES;
				DEBUG_INFORMATION_FORMAT = "dwarf-with-dsym";
				GCC_C_LANGUAGE_STANDARD = gnu99;
				GCC_ENABLE_OBJC_EXCEPTIONS = YES;
				GCC_PRECOMPILE_PREFIX_HEADER = YES;
				GCC_PREFIX_HEADER = Source/TouchDBPrefix.h;
				GCC_WARN_ABOUT_MISSING_PROTOTYPES = YES;
				INFOPLIST_FILE = "Source/TouchDB-Info.plist";
				INSTALL_PATH = "$(LOCAL_LIBRARY_DIR)/Frameworks";
				MACH_O_TYPE = mh_dylib;
				ONLY_ACTIVE_ARCH = NO;
				PRODUCT_NAME = TouchDB;
				SDKROOT = iphoneos;
				TARGETED_DEVICE_FAMILY = "1,2";
				WRAPPER_EXTENSION = framework;
			};
			name = Release;
		};
		27B0B82A1492C16300A817AD /* Debug */ = {
			isa = XCBuildConfiguration;
			buildSettings = {
				ALWAYS_SEARCH_USER_PATHS = NO;
				ARCHS = "$(ARCHS_STANDARD_32_BIT)";
				CLANG_ENABLE_OBJC_ARC = YES;
				CODE_SIGN_IDENTITY = "";
				"CODE_SIGN_IDENTITY[sdk=iphoneos*]" = "iPhone Developer";
				COPY_PHASE_STRIP = NO;
				FRAMEWORK_SEARCH_PATHS = (
					"$(inherited)",
					"\"$(DEVELOPER_FRAMEWORKS_DIR)\"",
				);
				GCC_C_LANGUAGE_STANDARD = gnu99;
				GCC_PRECOMPILE_PREFIX_HEADER = YES;
				GCC_PREFIX_HEADER = "Demo-iOS/iOS Demo-Prefix.pch";
				GCC_PREPROCESSOR_DEFINITIONS = (
					"DEBUG=1",
					"$(inherited)",
				);
				GCC_SYMBOLS_PRIVATE_EXTERN = NO;
				GCC_WARN_ABOUT_MISSING_PROTOTYPES = YES;
				INFOPLIST_FILE = "Demo-iOS/iOS Demo-Info.plist";
				IPHONEOS_DEPLOYMENT_TARGET = 5.0;
				OTHER_LDFLAGS = "-ObjC";
				PRODUCT_NAME = "TouchDB Demo";
				"PROVISIONING_PROFILE[sdk=iphoneos*]" = "";
				SDKROOT = iphoneos;
				TARGETED_DEVICE_FAMILY = "1,2";
				WRAPPER_EXTENSION = app;
			};
			name = Debug;
		};
		27B0B82B1492C16300A817AD /* Release */ = {
			isa = XCBuildConfiguration;
			buildSettings = {
				ALWAYS_SEARCH_USER_PATHS = NO;
				ARCHS = "$(ARCHS_STANDARD_32_BIT)";
				CLANG_ENABLE_OBJC_ARC = YES;
				CODE_SIGN_IDENTITY = "";
				"CODE_SIGN_IDENTITY[sdk=iphoneos*]" = "iPhone Developer";
				COPY_PHASE_STRIP = YES;
				FRAMEWORK_SEARCH_PATHS = (
					"$(inherited)",
					"\"$(DEVELOPER_FRAMEWORKS_DIR)\"",
				);
				GCC_C_LANGUAGE_STANDARD = gnu99;
				GCC_PRECOMPILE_PREFIX_HEADER = YES;
				GCC_PREFIX_HEADER = "Demo-iOS/iOS Demo-Prefix.pch";
				GCC_WARN_ABOUT_MISSING_PROTOTYPES = YES;
				INFOPLIST_FILE = "Demo-iOS/iOS Demo-Info.plist";
				IPHONEOS_DEPLOYMENT_TARGET = 5.0;
				OTHER_CFLAGS = "-DNS_BLOCK_ASSERTIONS=1";
				OTHER_LDFLAGS = "-ObjC";
				PRODUCT_NAME = "TouchDB Demo";
				"PROVISIONING_PROFILE[sdk=iphoneos*]" = "";
				SDKROOT = iphoneos;
				TARGETED_DEVICE_FAMILY = "1,2";
				VALIDATE_PRODUCT = YES;
				WRAPPER_EXTENSION = app;
			};
			name = Release;
		};
		27C706B0148864BA00F0F099 /* Debug */ = {
			isa = XCBuildConfiguration;
			buildSettings = {
				ALWAYS_SEARCH_USER_PATHS = NO;
				ARCHS = "$(ARCHS_STANDARD_64_BIT)";
				COMBINE_HIDPI_IMAGES = YES;
				COPY_PHASE_STRIP = NO;
				GCC_DYNAMIC_NO_PIC = NO;
				GCC_PRECOMPILE_PREFIX_HEADER = YES;
				GCC_SYMBOLS_PRIVATE_EXTERN = NO;
				GCC_VERSION = com.apple.compilers.llvm.clang.1_0;
				GCC_WARN_64_TO_32_BIT_CONVERSION = YES;
				GCC_WARN_ABOUT_MISSING_PROTOTYPES = YES;
				INFOPLIST_FILE = "Demo-Mac/ShoppingDemo-Info.plist";
				LD_RUNPATH_SEARCH_PATHS = "@loader_path/../Frameworks";
				MACOSX_DEPLOYMENT_TARGET = 10.7;
				PRODUCT_NAME = "TouchDB Demo";
				VALID_ARCHS = x86_64;
				WRAPPER_EXTENSION = app;
			};
			name = Debug;
		};
		27C706B1148864BA00F0F099 /* Release */ = {
			isa = XCBuildConfiguration;
			buildSettings = {
				ALWAYS_SEARCH_USER_PATHS = NO;
				ARCHS = "$(ARCHS_STANDARD_64_BIT)";
				COMBINE_HIDPI_IMAGES = YES;
				COPY_PHASE_STRIP = YES;
				DEBUG_INFORMATION_FORMAT = "dwarf-with-dsym";
				GCC_PRECOMPILE_PREFIX_HEADER = YES;
				GCC_VERSION = com.apple.compilers.llvm.clang.1_0;
				GCC_WARN_64_TO_32_BIT_CONVERSION = YES;
				GCC_WARN_ABOUT_MISSING_PROTOTYPES = YES;
				INFOPLIST_FILE = "Demo-Mac/ShoppingDemo-Info.plist";
				LD_RUNPATH_SEARCH_PATHS = "@loader_path/../Frameworks";
				MACOSX_DEPLOYMENT_TARGET = 10.7;
				PRODUCT_NAME = "TouchDB Demo";
				VALID_ARCHS = x86_64;
				WRAPPER_EXTENSION = app;
			};
			name = Release;
		};
		DA023B6214BCA94C008184BB /* Debug */ = {
			isa = XCBuildConfiguration;
			buildSettings = {
				ALWAYS_SEARCH_USER_PATHS = NO;
				ARCHS = "$(ARCHS_STANDARD_32_BIT)";
				CLANG_ENABLE_OBJC_ARC = YES;
				CLANG_WARN_SUSPICIOUS_IMPLICIT_CONVERSION = NO;
				COPY_PHASE_STRIP = NO;
				DSTROOT = /tmp/TouchDBiOS.dst;
				GCC_C_LANGUAGE_STANDARD = gnu99;
				GCC_DYNAMIC_NO_PIC = NO;
				GCC_PRECOMPILE_PREFIX_HEADER = YES;
				GCC_PREFIX_HEADER = Source/TouchDBPrefix.h;
				GCC_SYMBOLS_PRIVATE_EXTERN = NO;
				GCC_WARN_ABOUT_MISSING_PROTOTYPES = YES;
				GCC_WARN_ABOUT_POINTER_SIGNEDNESS = YES;
				GCC_WARN_SIGN_COMPARE = NO;
				IPHONEOS_DEPLOYMENT_TARGET = 5.0;
				OTHER_LDFLAGS = "-ObjC";
				PRODUCT_NAME = TouchDBListener;
				SDKROOT = iphoneos;
				SKIP_INSTALL = YES;
			};
			name = Debug;
		};
		DA023B6314BCA94C008184BB /* Release */ = {
			isa = XCBuildConfiguration;
			buildSettings = {
				ALWAYS_SEARCH_USER_PATHS = NO;
				ARCHS = "$(ARCHS_STANDARD_32_BIT)";
				CLANG_ENABLE_OBJC_ARC = YES;
				CLANG_WARN_SUSPICIOUS_IMPLICIT_CONVERSION = NO;
				COPY_PHASE_STRIP = YES;
				DSTROOT = /tmp/TouchDBiOS.dst;
				GCC_C_LANGUAGE_STANDARD = gnu99;
				GCC_PRECOMPILE_PREFIX_HEADER = YES;
				GCC_PREFIX_HEADER = Source/TouchDBPrefix.h;
				GCC_WARN_ABOUT_MISSING_PROTOTYPES = YES;
				GCC_WARN_ABOUT_POINTER_SIGNEDNESS = YES;
				GCC_WARN_SIGN_COMPARE = NO;
				IPHONEOS_DEPLOYMENT_TARGET = 5.0;
				OTHER_LDFLAGS = "-ObjC";
				PRODUCT_NAME = TouchDBListener;
				SDKROOT = iphoneos;
				SKIP_INSTALL = YES;
				VALIDATE_PRODUCT = YES;
			};
			name = Release;
		};
		DA147C3414BCAC3B0052DA4D /* Debug */ = {
			isa = XCBuildConfiguration;
			buildSettings = {
				ALWAYS_SEARCH_USER_PATHS = NO;
				ARCHS = "$(ARCHS_STANDARD_32_BIT)";
				CONFIGURATION_BUILD_DIR = "$(BUILD_DIR)/$(CONFIGURATION)-ios-universal";
				COPY_PHASE_STRIP = NO;
				GCC_C_LANGUAGE_STANDARD = gnu99;
				GCC_DYNAMIC_NO_PIC = NO;
				GCC_ENABLE_OBJC_EXCEPTIONS = YES;
				GCC_PRECOMPILE_PREFIX_HEADER = YES;
				GCC_PREFIX_HEADER = "iTouchDB/iTouchDB-Prefix.pch";
				GCC_PREPROCESSOR_DEFINITIONS = (
					"DEBUG=1",
					"$(inherited)",
				);
				GCC_SYMBOLS_PRIVATE_EXTERN = NO;
				GCC_WARN_ABOUT_MISSING_PROTOTYPES = YES;
				INSTALL_PATH = "$(LOCAL_LIBRARY_DIR)/Frameworks";
				MACH_O_TYPE = mh_dylib;
				ONLY_ACTIVE_ARCH = NO;
				PRODUCT_NAME = TouchDBListener;
				SDKROOT = iphoneos;
				TARGETED_DEVICE_FAMILY = "1,2";
				WRAPPER_EXTENSION = framework;
			};
			name = Debug;
		};
		DA147C3514BCAC3B0052DA4D /* Release */ = {
			isa = XCBuildConfiguration;
			buildSettings = {
				ALWAYS_SEARCH_USER_PATHS = NO;
				ARCHS = "$(ARCHS_STANDARD_32_BIT)";
				CONFIGURATION_BUILD_DIR = "$(BUILD_DIR)/$(CONFIGURATION)-ios-universal";
				COPY_PHASE_STRIP = YES;
				DEBUG_INFORMATION_FORMAT = "dwarf-with-dsym";
				GCC_C_LANGUAGE_STANDARD = gnu99;
				GCC_ENABLE_OBJC_EXCEPTIONS = YES;
				GCC_PRECOMPILE_PREFIX_HEADER = YES;
				GCC_PREFIX_HEADER = "iTouchDB/iTouchDB-Prefix.pch";
				GCC_WARN_ABOUT_MISSING_PROTOTYPES = YES;
				INSTALL_PATH = "$(LOCAL_LIBRARY_DIR)/Frameworks";
				MACH_O_TYPE = mh_dylib;
				ONLY_ACTIVE_ARCH = NO;
				PRODUCT_NAME = TouchDBListener;
				SDKROOT = iphoneos;
				TARGETED_DEVICE_FAMILY = "1,2";
				WRAPPER_EXTENSION = framework;
			};
			name = Release;
		};
/* End XCBuildConfiguration section */

/* Begin XCConfigurationList section */
		1DEB923508733DC60010E9CD /* Build configuration list for PBXProject "TouchDB" */ = {
			isa = XCConfigurationList;
			buildConfigurations = (
				1DEB923608733DC60010E9CD /* Debug */,
				1DEB923708733DC60010E9CD /* Release */,
			);
			defaultConfigurationIsVisible = 0;
			defaultConfigurationName = Release;
		};
		270B3E0B1489359100E0A926 /* Build configuration list for PBXNativeTarget "TouchDB-Mac" */ = {
			isa = XCConfigurationList;
			buildConfigurations = (
				270B3E0C1489359100E0A926 /* Debug */,
				270B3E0D1489359100E0A926 /* Release */,
			);
			defaultConfigurationIsVisible = 0;
			defaultConfigurationName = Release;
		};
		270FE0D414C5008C005FF647 /* Build configuration list for PBXNativeTarget "TouchServ" */ = {
			isa = XCConfigurationList;
			buildConfigurations = (
				270FE0D214C5008C005FF647 /* Debug */,
				270FE0D314C5008C005FF647 /* Release */,
			);
			defaultConfigurationIsVisible = 0;
			defaultConfigurationName = Release;
		};
		275315E114ACF0A20065964D /* Build configuration list for PBXNativeTarget "TouchDBListener-Mac" */ = {
			isa = XCConfigurationList;
			buildConfigurations = (
				275315E214ACF0A20065964D /* Debug */,
				275315E314ACF0A20065964D /* Release */,
			);
			defaultConfigurationIsVisible = 0;
			defaultConfigurationName = Release;
		};
<<<<<<< HEAD
		275A29071649A54000B0D8EE /* Build configuration list for PBXAggregateTarget "All" */ = {
=======
		275A29251649C58900B0D8EE /* Build configuration list for PBXAggregateTarget "All" */ = {
			isa = XCConfigurationList;
			buildConfigurations = (
				275A29261649C58900B0D8EE /* Debug */,
				275A29271649C58900B0D8EE /* Release */,
			);
			defaultConfigurationIsVisible = 0;
			defaultConfigurationName = Release;
		};
		27731F271495CFEF00815D67 /* Build configuration list for PBXNativeTarget "iOS Empty App" */ = {
>>>>>>> f65aeaef
			isa = XCConfigurationList;
			buildConfigurations = (
				275A29081649A54000B0D8EE /* Debug */,
				275A29091649A54000B0D8EE /* Release */,
			);
			defaultConfigurationIsVisible = 0;
		};
		27731F271495CFEF00815D67 /* Build configuration list for PBXNativeTarget "TouchDB iOS Empty App" */ = {
			isa = XCConfigurationList;
			buildConfigurations = (
				27731F281495CFEF00815D67 /* Debug */,
				27731F291495CFEF00815D67 /* Release */,
			);
			defaultConfigurationIsVisible = 0;
			defaultConfigurationName = Release;
		};
		27B0B7C71492B83C00A817AD /* Build configuration list for PBXNativeTarget "TouchDB-iOS-library" */ = {
			isa = XCConfigurationList;
			buildConfigurations = (
				27B0B7C81492B83C00A817AD /* Debug */,
				27B0B7C91492B83C00A817AD /* Release */,
			);
			defaultConfigurationIsVisible = 0;
			defaultConfigurationName = Release;
		};
		27B0B7F11492BB6C00A817AD /* Build configuration list for PBXNativeTarget "TouchDB-iOS" */ = {
			isa = XCConfigurationList;
			buildConfigurations = (
				27B0B7F21492BB6C00A817AD /* Debug */,
				27B0B7F31492BB6C00A817AD /* Release */,
			);
			defaultConfigurationIsVisible = 0;
			defaultConfigurationName = Release;
		};
		27B0B8291492C16300A817AD /* Build configuration list for PBXNativeTarget "TouchDB iOS Demo" */ = {
			isa = XCConfigurationList;
			buildConfigurations = (
				27B0B82A1492C16300A817AD /* Debug */,
				27B0B82B1492C16300A817AD /* Release */,
			);
			defaultConfigurationIsVisible = 0;
			defaultConfigurationName = Release;
		};
		27C706AF148864BA00F0F099 /* Build configuration list for PBXNativeTarget "TouchDB Mac Demo" */ = {
			isa = XCConfigurationList;
			buildConfigurations = (
				27C706B0148864BA00F0F099 /* Debug */,
				27C706B1148864BA00F0F099 /* Release */,
			);
			defaultConfigurationIsVisible = 0;
			defaultConfigurationName = Release;
		};
		DA023B6114BCA94C008184BB /* Build configuration list for PBXNativeTarget "Listener iOS Library" */ = {
			isa = XCConfigurationList;
			buildConfigurations = (
				DA023B6214BCA94C008184BB /* Debug */,
				DA023B6314BCA94C008184BB /* Release */,
			);
			defaultConfigurationIsVisible = 0;
			defaultConfigurationName = Release;
		};
		DA147C3314BCAC3B0052DA4D /* Build configuration list for PBXNativeTarget "TouchDBListener-iOS" */ = {
			isa = XCConfigurationList;
			buildConfigurations = (
				DA147C3414BCAC3B0052DA4D /* Debug */,
				DA147C3514BCAC3B0052DA4D /* Release */,
			);
			defaultConfigurationIsVisible = 0;
			defaultConfigurationName = Release;
		};
/* End XCConfigurationList section */
	};
	rootObject = 08FB7793FE84155DC02AAC07 /* Project object */;
}<|MERGE_RESOLUTION|>--- conflicted
+++ resolved
@@ -7,7 +7,6 @@
 	objects = {
 
 /* Begin PBXAggregateTarget section */
-<<<<<<< HEAD
 		275A29061649A54000B0D8EE /* All */ = {
 			isa = PBXAggregateTarget;
 			buildConfigurationList = 275A29071649A54000B0D8EE /* Build configuration list for PBXAggregateTarget "All" */;
@@ -21,22 +20,6 @@
 				275A29171649A55500B0D8EE /* PBXTargetDependency */,
 				275A290F1649A54A00B0D8EE /* PBXTargetDependency */,
 				275A29111649A54C00B0D8EE /* PBXTargetDependency */,
-=======
-		275A29241649C58900B0D8EE /* All */ = {
-			isa = PBXAggregateTarget;
-			buildConfigurationList = 275A29251649C58900B0D8EE /* Build configuration list for PBXAggregateTarget "All" */;
-			buildPhases = (
-			);
-			dependencies = (
-				275A29291649C59000B0D8EE /* PBXTargetDependency */,
-				275A292B1649C59100B0D8EE /* PBXTargetDependency */,
-				275A29371649C5B400B0D8EE /* PBXTargetDependency */,
-				275A292D1649C59B00B0D8EE /* PBXTargetDependency */,
-				275A292F1649C5A200B0D8EE /* PBXTargetDependency */,
-				275A29311649C5A500B0D8EE /* PBXTargetDependency */,
-				275A29331649C5AB00B0D8EE /* PBXTargetDependency */,
-				275A29351649C5AD00B0D8EE /* PBXTargetDependency */,
->>>>>>> f65aeaef
 			);
 			name = All;
 			productName = All;
@@ -45,53 +28,26 @@
 
 /* Begin PBXBuildFile section */
 		2700BC5114B3864B00B5B297 /* HTTPFileResponse.m in Sources */ = {isa = PBXBuildFile; fileRef = 2753156914ACEFC90065964D /* HTTPFileResponse.m */; };
-<<<<<<< HEAD
-		270B3E111489382F00E0A926 /* TDDatabase.m in Sources */ = {isa = PBXBuildFile; fileRef = 27F0744711CD4B6D00E9A2AB /* TDDatabase.m */; };
-		270B3E121489382F00E0A926 /* TDBody.m in Sources */ = {isa = PBXBuildFile; fileRef = 27F074AA11CD5D7A00E9A2AB /* TDBody.m */; };
-		270B3E131489382F00E0A926 /* TDServer.m in Sources */ = {isa = PBXBuildFile; fileRef = 27C706411486BBD500F0F099 /* TDServer.m */; };
-=======
-		2700BC5E14B64AA600B5B297 /* TDRouter+Handlers.m in Sources */ = {isa = PBXBuildFile; fileRef = 2700BC5B14B64AA600B5B297 /* TDRouter+Handlers.m */; };
-		2700BC5F14B64AA600B5B297 /* TDRouter+Handlers.m in Sources */ = {isa = PBXBuildFile; fileRef = 2700BC5B14B64AA600B5B297 /* TDRouter+Handlers.m */; };
-		270B3DFD1489359000E0A926 /* SenTestingKit.framework in Frameworks */ = {isa = PBXBuildFile; fileRef = 270B3DFC1489359000E0A926 /* SenTestingKit.framework */; };
-		270B3DFE1489359000E0A926 /* Cocoa.framework in Frameworks */ = {isa = PBXBuildFile; fileRef = 27C70697148864BA00F0F099 /* Cocoa.framework */; };
-		270B3E011489359000E0A926 /* TouchDB.framework in Frameworks */ = {isa = PBXBuildFile; fileRef = 270B3DEA1489359000E0A926 /* TouchDB.framework */; };
 		270B3E111489382F00E0A926 /* TD_Database.m in Sources */ = {isa = PBXBuildFile; fileRef = 27F0744711CD4B6D00E9A2AB /* TD_Database.m */; };
 		270B3E121489382F00E0A926 /* TD_Body.m in Sources */ = {isa = PBXBuildFile; fileRef = 27F074AA11CD5D7A00E9A2AB /* TD_Body.m */; };
 		270B3E131489382F00E0A926 /* TD_Server.m in Sources */ = {isa = PBXBuildFile; fileRef = 27C706411486BBD500F0F099 /* TD_Server.m */; };
-		270B3E141489382F00E0A926 /* TDRouter.m in Sources */ = {isa = PBXBuildFile; fileRef = 27C706441486BE7100F0F099 /* TDRouter.m */; };
-		270B3E151489382F00E0A926 /* TDURLProtocol.m in Sources */ = {isa = PBXBuildFile; fileRef = 27C706471487584300F0F099 /* TDURLProtocol.m */; };
->>>>>>> f65aeaef
 		270B3E161489382F00E0A926 /* FMDatabase.m in Sources */ = {isa = PBXBuildFile; fileRef = 27F0747011CD51A200E9A2AB /* FMDatabase.m */; settings = {COMPILER_FLAGS = "-fno-objc-arc"; }; };
 		270B3E181489382F00E0A926 /* FMResultSet.m in Sources */ = {isa = PBXBuildFile; fileRef = 27F0747211CD51A200E9A2AB /* FMResultSet.m */; settings = {COMPILER_FLAGS = "-fno-objc-arc"; }; };
 		270B3E1D1489384700E0A926 /* libsqlite3.dylib in Frameworks */ = {isa = PBXBuildFile; fileRef = 27F0744911CD4BA000E9A2AB /* libsqlite3.dylib */; };
 		270B3E1E1489385C00E0A926 /* Foundation.framework in Frameworks */ = {isa = PBXBuildFile; fileRef = 27F0745C11CD50A600E9A2AB /* Foundation.framework */; };
 		270B3E201489390000E0A926 /* TouchDB.h in Headers */ = {isa = PBXBuildFile; fileRef = 270B3E1F148938D800E0A926 /* TouchDB.h */; settings = {ATTRIBUTES = (Public, ); }; };
-<<<<<<< HEAD
 		270B3E211489390F00E0A926 /* TDURLProtocol.h in Headers */ = {isa = PBXBuildFile; fileRef = 27C706461487584300F0F099 /* TDURLProtocol.h */; settings = {ATTRIBUTES = (Private, ); }; };
-		270B3E221489391E00E0A926 /* TDDatabase.h in Headers */ = {isa = PBXBuildFile; fileRef = 27F0744611CD4B6D00E9A2AB /* TDDatabase.h */; settings = {ATTRIBUTES = (Private, ); }; };
-		270B3E231489392100E0A926 /* TDBody.h in Headers */ = {isa = PBXBuildFile; fileRef = 27F074A911CD5D7A00E9A2AB /* TDBody.h */; settings = {ATTRIBUTES = (Private, ); }; };
-		270B3E241489392600E0A926 /* TDServer.h in Headers */ = {isa = PBXBuildFile; fileRef = 27C706401486BBD500F0F099 /* TDServer.h */; settings = {ATTRIBUTES = (Private, ); }; };
+		270B3E221489391E00E0A926 /* TD_Database.h in Headers */ = {isa = PBXBuildFile; fileRef = 27F0744611CD4B6D00E9A2AB /* TD_Database.h */; settings = {ATTRIBUTES = (Private, ); }; };
+		270B3E231489392100E0A926 /* TD_Body.h in Headers */ = {isa = PBXBuildFile; fileRef = 27F074A911CD5D7A00E9A2AB /* TD_Body.h */; settings = {ATTRIBUTES = (Private, ); }; };
+		270B3E241489392600E0A926 /* TD_Server.h in Headers */ = {isa = PBXBuildFile; fileRef = 27C706401486BBD500F0F099 /* TD_Server.h */; settings = {ATTRIBUTES = (Private, ); }; };
 		270B3E251489392C00E0A926 /* TDRouter.h in Headers */ = {isa = PBXBuildFile; fileRef = 27C706431486BE7100F0F099 /* TDRouter.h */; settings = {ATTRIBUTES = (Private, ); }; };
-=======
-		270B3E211489390F00E0A926 /* TDURLProtocol.h in Headers */ = {isa = PBXBuildFile; fileRef = 27C706461487584300F0F099 /* TDURLProtocol.h */; settings = {ATTRIBUTES = (Public, ); }; };
-		270B3E221489391E00E0A926 /* TD_Database.h in Headers */ = {isa = PBXBuildFile; fileRef = 27F0744611CD4B6D00E9A2AB /* TD_Database.h */; settings = {ATTRIBUTES = (Public, ); }; };
-		270B3E231489392100E0A926 /* TD_Body.h in Headers */ = {isa = PBXBuildFile; fileRef = 27F074A911CD5D7A00E9A2AB /* TD_Body.h */; settings = {ATTRIBUTES = (Public, ); }; };
-		270B3E241489392600E0A926 /* TD_Server.h in Headers */ = {isa = PBXBuildFile; fileRef = 27C706401486BBD500F0F099 /* TD_Server.h */; settings = {ATTRIBUTES = (Public, ); }; };
-		270B3E251489392C00E0A926 /* TDRouter.h in Headers */ = {isa = PBXBuildFile; fileRef = 27C706431486BE7100F0F099 /* TDRouter.h */; settings = {ATTRIBUTES = (Public, ); }; };
->>>>>>> f65aeaef
 		270B3E26148939BD00E0A926 /* TouchDB.framework in Frameworks */ = {isa = PBXBuildFile; fileRef = 270B3DEA1489359000E0A926 /* TouchDB.framework */; };
 		270B3E27148939C500E0A926 /* TouchDB.framework in CopyFiles */ = {isa = PBXBuildFile; fileRef = 270B3DEA1489359000E0A926 /* TouchDB.framework */; };
 		270B3E2B1489581E00E0A926 /* TDPuller.h in Headers */ = {isa = PBXBuildFile; fileRef = 270B3E291489581E00E0A926 /* TDPuller.h */; settings = {ATTRIBUTES = (Private, ); }; };
 		270B3E2C1489581E00E0A926 /* TDPuller.m in Sources */ = {isa = PBXBuildFile; fileRef = 270B3E2A1489581E00E0A926 /* TDPuller.m */; };
-<<<<<<< HEAD
-		270B3E3914898DF200E0A926 /* TDRevision.h in Headers */ = {isa = PBXBuildFile; fileRef = 270B3E3714898DF200E0A926 /* TDRevision.h */; settings = {ATTRIBUTES = (Private, ); }; };
-		270B3E3A14898DF200E0A926 /* TDRevision.m in Sources */ = {isa = PBXBuildFile; fileRef = 270B3E3814898DF200E0A926 /* TDRevision.m */; };
+		270B3E3914898DF200E0A926 /* TD_Revision.h in Headers */ = {isa = PBXBuildFile; fileRef = 270B3E3714898DF200E0A926 /* TD_Revision.h */; settings = {ATTRIBUTES = (Private, ); }; };
+		270B3E3A14898DF200E0A926 /* TD_Revision.m in Sources */ = {isa = PBXBuildFile; fileRef = 270B3E3814898DF200E0A926 /* TD_Revision.m */; };
 		270B3E3E148D7F0000E0A926 /* TDPusher.h in Headers */ = {isa = PBXBuildFile; fileRef = 270B3E3C148D7F0000E0A926 /* TDPusher.h */; settings = {ATTRIBUTES = (Private, ); }; };
-=======
-		270B3E3914898DF200E0A926 /* TD_Revision.h in Headers */ = {isa = PBXBuildFile; fileRef = 270B3E3714898DF200E0A926 /* TD_Revision.h */; settings = {ATTRIBUTES = (Public, ); }; };
-		270B3E3A14898DF200E0A926 /* TD_Revision.m in Sources */ = {isa = PBXBuildFile; fileRef = 270B3E3814898DF200E0A926 /* TD_Revision.m */; };
-		270B3E3E148D7F0000E0A926 /* TDPusher.h in Headers */ = {isa = PBXBuildFile; fileRef = 270B3E3C148D7F0000E0A926 /* TDPusher.h */; settings = {ATTRIBUTES = (Public, ); }; };
->>>>>>> f65aeaef
 		270B3E3F148D7F0000E0A926 /* TDPusher.m in Sources */ = {isa = PBXBuildFile; fileRef = 270B3E3D148D7F0000E0A926 /* TDPusher.m */; };
 		270D6FC1164484190081812D /* TDSocketChangeTracker.h in Headers */ = {isa = PBXBuildFile; fileRef = 270D6FBF164484190081812D /* TDSocketChangeTracker.h */; };
 		270D6FC2164484190081812D /* TDSocketChangeTracker.m in Sources */ = {isa = PBXBuildFile; fileRef = 270D6FC0164484190081812D /* TDSocketChangeTracker.m */; };
@@ -107,25 +63,14 @@
 		27103F8414E9CE4400DF7209 /* TDReachability.m in Sources */ = {isa = PBXBuildFile; fileRef = 27103F8214E9CE4400DF7209 /* TDReachability.m */; };
 		27103F8514E9CE4400DF7209 /* TDReachability.m in Sources */ = {isa = PBXBuildFile; fileRef = 27103F8214E9CE4400DF7209 /* TDReachability.m */; };
 		27103F8814EA076600DF7209 /* SystemConfiguration.framework in Frameworks */ = {isa = PBXBuildFile; fileRef = 27103F8714EA076600DF7209 /* SystemConfiguration.framework */; };
-<<<<<<< HEAD
 		2711CDDE14C6584A00505D55 /* TouchDBListener-Mac.framework in CopyFiles */ = {isa = PBXBuildFile; fileRef = 275315D514ACF0A10065964D /* TouchDBListener-Mac.framework */; };
-		2711CDFD14C7590A00505D55 /* TDDatabase+Attachments.h in Headers */ = {isa = PBXBuildFile; fileRef = 2711CDFC14C7590A00505D55 /* TDDatabase+Attachments.h */; settings = {ATTRIBUTES = (Private, ); }; };
-		2711CDFE14C7590A00505D55 /* TDDatabase+Attachments.h in Headers */ = {isa = PBXBuildFile; fileRef = 2711CDFC14C7590A00505D55 /* TDDatabase+Attachments.h */; settings = {ATTRIBUTES = (Public, ); }; };
-		2711CE0014C7595900505D55 /* TDDatabase+Insertion.h in Headers */ = {isa = PBXBuildFile; fileRef = 2711CDFF14C7595900505D55 /* TDDatabase+Insertion.h */; settings = {ATTRIBUTES = (Private, ); }; };
-		2711CE0114C7595900505D55 /* TDDatabase+Insertion.h in Headers */ = {isa = PBXBuildFile; fileRef = 2711CDFF14C7595900505D55 /* TDDatabase+Insertion.h */; settings = {ATTRIBUTES = (Public, ); }; };
-		2711CE0314C759BD00505D55 /* TDDatabase+Replication.h in Headers */ = {isa = PBXBuildFile; fileRef = 2711CE0214C759BD00505D55 /* TDDatabase+Replication.h */; settings = {ATTRIBUTES = (Private, ); }; };
-		2711CE0414C759BD00505D55 /* TDDatabase+Replication.h in Headers */ = {isa = PBXBuildFile; fileRef = 2711CE0214C759BD00505D55 /* TDDatabase+Replication.h */; settings = {ATTRIBUTES = (Public, ); }; };
-		2711CE1414C75B6E00505D55 /* TDDatabase+LocalDocs.h in Headers */ = {isa = PBXBuildFile; fileRef = 2773ADC514BD1EB80027A292 /* TDDatabase+LocalDocs.h */; settings = {ATTRIBUTES = (Public, ); }; };
-=======
-		2711CDDE14C6584A00505D55 /* TouchDBListener.framework in CopyFiles */ = {isa = PBXBuildFile; fileRef = 275315D514ACF0A10065964D /* TouchDBListener.framework */; };
-		2711CDFD14C7590A00505D55 /* TD_Database+Attachments.h in Headers */ = {isa = PBXBuildFile; fileRef = 2711CDFC14C7590A00505D55 /* TD_Database+Attachments.h */; settings = {ATTRIBUTES = (Public, ); }; };
+		2711CDFD14C7590A00505D55 /* TD_Database+Attachments.h in Headers */ = {isa = PBXBuildFile; fileRef = 2711CDFC14C7590A00505D55 /* TD_Database+Attachments.h */; settings = {ATTRIBUTES = (Private, ); }; };
 		2711CDFE14C7590A00505D55 /* TD_Database+Attachments.h in Headers */ = {isa = PBXBuildFile; fileRef = 2711CDFC14C7590A00505D55 /* TD_Database+Attachments.h */; settings = {ATTRIBUTES = (Public, ); }; };
-		2711CE0014C7595900505D55 /* TD_Database+Insertion.h in Headers */ = {isa = PBXBuildFile; fileRef = 2711CDFF14C7595900505D55 /* TD_Database+Insertion.h */; settings = {ATTRIBUTES = (Public, ); }; };
+		2711CE0014C7595900505D55 /* TD_Database+Insertion.h in Headers */ = {isa = PBXBuildFile; fileRef = 2711CDFF14C7595900505D55 /* TD_Database+Insertion.h */; settings = {ATTRIBUTES = (Private, ); }; };
 		2711CE0114C7595900505D55 /* TD_Database+Insertion.h in Headers */ = {isa = PBXBuildFile; fileRef = 2711CDFF14C7595900505D55 /* TD_Database+Insertion.h */; settings = {ATTRIBUTES = (Public, ); }; };
-		2711CE0314C759BD00505D55 /* TD_Database+Replication.h in Headers */ = {isa = PBXBuildFile; fileRef = 2711CE0214C759BD00505D55 /* TD_Database+Replication.h */; settings = {ATTRIBUTES = (Public, ); }; };
+		2711CE0314C759BD00505D55 /* TD_Database+Replication.h in Headers */ = {isa = PBXBuildFile; fileRef = 2711CE0214C759BD00505D55 /* TD_Database+Replication.h */; settings = {ATTRIBUTES = (Private, ); }; };
 		2711CE0414C759BD00505D55 /* TD_Database+Replication.h in Headers */ = {isa = PBXBuildFile; fileRef = 2711CE0214C759BD00505D55 /* TD_Database+Replication.h */; settings = {ATTRIBUTES = (Public, ); }; };
 		2711CE1414C75B6E00505D55 /* TD_Database+LocalDocs.h in Headers */ = {isa = PBXBuildFile; fileRef = 2773ADC514BD1EB80027A292 /* TD_Database+LocalDocs.h */; settings = {ATTRIBUTES = (Public, ); }; };
->>>>>>> f65aeaef
 		272B85141523691700A90CB2 /* TDJSON.h in Headers */ = {isa = PBXBuildFile; fileRef = 272B85121523691700A90CB2 /* TDJSON.h */; };
 		272B85151523691700A90CB2 /* TDJSON.m in Sources */ = {isa = PBXBuildFile; fileRef = 272B85131523691700A90CB2 /* TDJSON.m */; };
 		272B85161523691700A90CB2 /* TDJSON.m in Sources */ = {isa = PBXBuildFile; fileRef = 272B85131523691700A90CB2 /* TDJSON.m */; };
@@ -195,14 +140,7 @@
 		27731EFF1493FA3100815D67 /* TDBlobStore.h in Headers */ = {isa = PBXBuildFile; fileRef = 27731EFD1493FA3100815D67 /* TDBlobStore.h */; };
 		27731F001493FA3100815D67 /* TDBlobStore.m in Sources */ = {isa = PBXBuildFile; fileRef = 27731EFE1493FA3100815D67 /* TDBlobStore.m */; };
 		27731F061495335B00815D67 /* TDBlobStore.m in Sources */ = {isa = PBXBuildFile; fileRef = 27731EFE1493FA3100815D67 /* TDBlobStore.m */; };
-<<<<<<< HEAD
-		27731F1A1495CFEF00815D67 /* TDView_Tests.m in Sources */ = {isa = PBXBuildFile; fileRef = 27B0B77F1491E73400A817AD /* TDView_Tests.m */; };
-		27731F1B1495CFEF00815D67 /* TDDatabase_Tests.m in Sources */ = {isa = PBXBuildFile; fileRef = 27821BB9148FF56C0099B373 /* TDDatabase_Tests.m */; };
-=======
-		27731F191495CFEF00815D67 /* TDRouter_Tests.m in Sources */ = {isa = PBXBuildFile; fileRef = 27C7064A1488311100F0F099 /* TDRouter_Tests.m */; };
 		27731F1A1495CFEF00815D67 /* TD_View_Tests.m in Sources */ = {isa = PBXBuildFile; fileRef = 27B0B77F1491E73400A817AD /* TD_View_Tests.m */; };
-		27731F1B1495CFEF00815D67 /* TD_Database_Tests.m in Sources */ = {isa = PBXBuildFile; fileRef = 27821BB9148FF56C0099B373 /* TD_Database_Tests.m */; };
->>>>>>> f65aeaef
 		27731F1C1495CFEF00815D67 /* TDReplicator_Tests.m in Sources */ = {isa = PBXBuildFile; fileRef = 27821BBB149001B20099B373 /* TDReplicator_Tests.m */; };
 		27731F1E1495CFEF00815D67 /* libTouchDB.a in Frameworks */ = {isa = PBXBuildFile; fileRef = 27B0B7A91492B83B00A817AD /* libTouchDB.a */; };
 		27731F1F1495CFEF00815D67 /* libsqlite3.dylib in Frameworks */ = {isa = PBXBuildFile; fileRef = 27B0B7F81492BC8000A817AD /* libsqlite3.dylib */; };
@@ -217,22 +155,11 @@
 		27731F3E14967A8400815D67 /* ConfigViewController.xib in Resources */ = {isa = PBXBuildFile; fileRef = 27731F3B14967A8400815D67 /* ConfigViewController.xib */; };
 		27731F41149685A100815D67 /* list_area___checkbox___checked.png in Resources */ = {isa = PBXBuildFile; fileRef = 27731F3F149685A000815D67 /* list_area___checkbox___checked.png */; };
 		27731F42149685A100815D67 /* list_area___checkbox___unchecked.png in Resources */ = {isa = PBXBuildFile; fileRef = 27731F40149685A100815D67 /* list_area___checkbox___unchecked.png */; };
-<<<<<<< HEAD
-		2773ADC714BD1EB80027A292 /* TDDatabase+LocalDocs.h in Headers */ = {isa = PBXBuildFile; fileRef = 2773ADC514BD1EB80027A292 /* TDDatabase+LocalDocs.h */; settings = {ATTRIBUTES = (Private, ); }; };
-		2773ADC814BD1EB80027A292 /* TDDatabase+LocalDocs.m in Sources */ = {isa = PBXBuildFile; fileRef = 2773ADC614BD1EB80027A292 /* TDDatabase+LocalDocs.m */; };
-		2773ADC914BD1EB80027A292 /* TDDatabase+LocalDocs.m in Sources */ = {isa = PBXBuildFile; fileRef = 2773ADC614BD1EB80027A292 /* TDDatabase+LocalDocs.m */; };
-		27821BB7148E7D6F0099B373 /* TDReplicator.h in Headers */ = {isa = PBXBuildFile; fileRef = 27821BB5148E7D6F0099B373 /* TDReplicator.h */; settings = {ATTRIBUTES = (Private, ); }; };
-=======
-		2773ADC714BD1EB80027A292 /* TD_Database+LocalDocs.h in Headers */ = {isa = PBXBuildFile; fileRef = 2773ADC514BD1EB80027A292 /* TD_Database+LocalDocs.h */; settings = {ATTRIBUTES = (Public, ); }; };
+		2773ADC714BD1EB80027A292 /* TD_Database+LocalDocs.h in Headers */ = {isa = PBXBuildFile; fileRef = 2773ADC514BD1EB80027A292 /* TD_Database+LocalDocs.h */; settings = {ATTRIBUTES = (Private, ); }; };
 		2773ADC814BD1EB80027A292 /* TD_Database+LocalDocs.m in Sources */ = {isa = PBXBuildFile; fileRef = 2773ADC614BD1EB80027A292 /* TD_Database+LocalDocs.m */; };
 		2773ADC914BD1EB80027A292 /* TD_Database+LocalDocs.m in Sources */ = {isa = PBXBuildFile; fileRef = 2773ADC614BD1EB80027A292 /* TD_Database+LocalDocs.m */; };
-		2781E3C915C31FDA00E970DC /* MYRegexUtils.h in Headers */ = {isa = PBXBuildFile; fileRef = 2781E3C715C31FDA00E970DC /* MYRegexUtils.h */; };
-		2781E3CA15C31FDA00E970DC /* MYRegexUtils.m in Sources */ = {isa = PBXBuildFile; fileRef = 2781E3C815C31FDA00E970DC /* MYRegexUtils.m */; settings = {COMPILER_FLAGS = "-fno-objc-arc"; }; };
-		2781E3CB15C31FDA00E970DC /* MYRegexUtils.m in Sources */ = {isa = PBXBuildFile; fileRef = 2781E3C815C31FDA00E970DC /* MYRegexUtils.m */; settings = {COMPILER_FLAGS = "-fno-objc-arc"; }; };
-		27821BB7148E7D6F0099B373 /* TDReplicator.h in Headers */ = {isa = PBXBuildFile; fileRef = 27821BB5148E7D6F0099B373 /* TDReplicator.h */; settings = {ATTRIBUTES = (Public, ); }; };
->>>>>>> f65aeaef
+		27821BB7148E7D6F0099B373 /* TDReplicator.h in Headers */ = {isa = PBXBuildFile; fileRef = 27821BB5148E7D6F0099B373 /* TDReplicator.h */; settings = {ATTRIBUTES = (Private, ); }; };
 		27821BB8148E7D6F0099B373 /* TDReplicator.m in Sources */ = {isa = PBXBuildFile; fileRef = 27821BB6148E7D6F0099B373 /* TDReplicator.m */; };
-		27821BBA148FF56D0099B373 /* TD_Database_Tests.m in Sources */ = {isa = PBXBuildFile; fileRef = 27821BB9148FF56C0099B373 /* TD_Database_Tests.m */; };
 		27821BBC149001B30099B373 /* TDReplicator_Tests.m in Sources */ = {isa = PBXBuildFile; fileRef = 27821BBB149001B20099B373 /* TDReplicator_Tests.m */; };
 		27821BBE14906FB60099B373 /* TouchDBPrefix.h in Headers */ = {isa = PBXBuildFile; fileRef = 27821BBD14906FB50099B373 /* TouchDBPrefix.h */; };
 		27846FB915D475DF0030122F /* MYRegexUtils.h in Headers */ = {isa = PBXBuildFile; fileRef = 27846FB515D475DF0030122F /* MYRegexUtils.h */; };
@@ -269,14 +196,8 @@
 		279CE40A14D8AA23009F3FA6 /* TDMultipartDownloader.h in Headers */ = {isa = PBXBuildFile; fileRef = 279CE40814D8AA23009F3FA6 /* TDMultipartDownloader.h */; };
 		279CE40B14D8AA23009F3FA6 /* TDMultipartDownloader.m in Sources */ = {isa = PBXBuildFile; fileRef = 279CE40914D8AA23009F3FA6 /* TDMultipartDownloader.m */; };
 		279CE40C14D8AA23009F3FA6 /* TDMultipartDownloader.m in Sources */ = {isa = PBXBuildFile; fileRef = 279CE40914D8AA23009F3FA6 /* TDMultipartDownloader.m */; };
-<<<<<<< HEAD
-		279EB2CE149140DE00E74185 /* TDView.h in Headers */ = {isa = PBXBuildFile; fileRef = 279EB2CC149140DE00E74185 /* TDView.h */; settings = {ATTRIBUTES = (Private, ); }; };
-		279EB2CF149140DE00E74185 /* TDView.m in Sources */ = {isa = PBXBuildFile; fileRef = 279EB2CD149140DE00E74185 /* TDView.m */; };
-=======
-		279EB2CB14913BBE00E74185 /* TDRouter_Tests.m in Sources */ = {isa = PBXBuildFile; fileRef = 27C7064A1488311100F0F099 /* TDRouter_Tests.m */; };
-		279EB2CE149140DE00E74185 /* TD_View.h in Headers */ = {isa = PBXBuildFile; fileRef = 279EB2CC149140DE00E74185 /* TD_View.h */; settings = {ATTRIBUTES = (Public, ); }; };
+		279EB2CE149140DE00E74185 /* TD_View.h in Headers */ = {isa = PBXBuildFile; fileRef = 279EB2CC149140DE00E74185 /* TD_View.h */; settings = {ATTRIBUTES = (Private, ); }; };
 		279EB2CF149140DE00E74185 /* TD_View.m in Sources */ = {isa = PBXBuildFile; fileRef = 279EB2CD149140DE00E74185 /* TD_View.m */; };
->>>>>>> f65aeaef
 		279EB2D11491442500E74185 /* TDInternal.h in Headers */ = {isa = PBXBuildFile; fileRef = 279EB2D01491442500E74185 /* TDInternal.h */; };
 		279EB2DB1491C34300E74185 /* TDCollateJSON.h in Headers */ = {isa = PBXBuildFile; fileRef = 279EB2D91491C34300E74185 /* TDCollateJSON.h */; };
 		279EB2DC1491C34300E74185 /* TDCollateJSON.m in Sources */ = {isa = PBXBuildFile; fileRef = 279EB2DA1491C34300E74185 /* TDCollateJSON.m */; };
@@ -288,19 +209,11 @@
 		27A720A2152B959100C0A0E8 /* TD_Attachment.m in Sources */ = {isa = PBXBuildFile; fileRef = 27A7209F152B959100C0A0E8 /* TD_Attachment.m */; };
 		27A82E3614A1145000C0B850 /* FMDatabaseAdditions.h in Headers */ = {isa = PBXBuildFile; fileRef = 27A82E3414A1145000C0B850 /* FMDatabaseAdditions.h */; };
 		27A82E3814A1145000C0B850 /* FMDatabaseAdditions.m in Sources */ = {isa = PBXBuildFile; fileRef = 27A82E3514A1145000C0B850 /* FMDatabaseAdditions.m */; settings = {COMPILER_FLAGS = "-fno-objc-arc"; }; };
-<<<<<<< HEAD
 		27A82E3914A1145000C0B850 /* FMDatabaseAdditions.m in Sources */ = {isa = PBXBuildFile; fileRef = 27A82E3514A1145000C0B850 /* FMDatabaseAdditions.m */; };
-		27AA409D14AA86AE00E2A5FF /* TDDatabase+Insertion.m in Sources */ = {isa = PBXBuildFile; fileRef = 27AA409A14AA86AD00E2A5FF /* TDDatabase+Insertion.m */; };
-		27AA409E14AA86AE00E2A5FF /* TDDatabase+Insertion.m in Sources */ = {isa = PBXBuildFile; fileRef = 27AA409A14AA86AD00E2A5FF /* TDDatabase+Insertion.m */; };
-		27AA40A314AA8A6600E2A5FF /* TDDatabase+Replication.m in Sources */ = {isa = PBXBuildFile; fileRef = 27AA40A014AA8A6600E2A5FF /* TDDatabase+Replication.m */; };
-		27AA40A414AA8A6600E2A5FF /* TDDatabase+Replication.m in Sources */ = {isa = PBXBuildFile; fileRef = 27AA40A014AA8A6600E2A5FF /* TDDatabase+Replication.m */; };
-=======
-		27A82E3914A1145000C0B850 /* FMDatabaseAdditions.m in Sources */ = {isa = PBXBuildFile; fileRef = 27A82E3514A1145000C0B850 /* FMDatabaseAdditions.m */; settings = {COMPILER_FLAGS = "-fno-objc-arc"; }; };
 		27AA409D14AA86AE00E2A5FF /* TD_Database+Insertion.m in Sources */ = {isa = PBXBuildFile; fileRef = 27AA409A14AA86AD00E2A5FF /* TD_Database+Insertion.m */; };
 		27AA409E14AA86AE00E2A5FF /* TD_Database+Insertion.m in Sources */ = {isa = PBXBuildFile; fileRef = 27AA409A14AA86AD00E2A5FF /* TD_Database+Insertion.m */; };
 		27AA40A314AA8A6600E2A5FF /* TD_Database+Replication.m in Sources */ = {isa = PBXBuildFile; fileRef = 27AA40A014AA8A6600E2A5FF /* TD_Database+Replication.m */; };
 		27AA40A414AA8A6600E2A5FF /* TD_Database+Replication.m in Sources */ = {isa = PBXBuildFile; fileRef = 27AA40A014AA8A6600E2A5FF /* TD_Database+Replication.m */; };
->>>>>>> f65aeaef
 		27ADC079152502EE001ABC1D /* TDMultipartDocumentReader.h in Headers */ = {isa = PBXBuildFile; fileRef = 27ADC077152502EE001ABC1D /* TDMultipartDocumentReader.h */; };
 		27ADC07A152502EE001ABC1D /* TDMultipartDocumentReader.m in Sources */ = {isa = PBXBuildFile; fileRef = 27ADC078152502EE001ABC1D /* TDMultipartDocumentReader.m */; };
 		27ADC07B152502EE001ABC1D /* TDMultipartDocumentReader.m in Sources */ = {isa = PBXBuildFile; fileRef = 27ADC078152502EE001ABC1D /* TDMultipartDocumentReader.m */; };
@@ -310,23 +223,11 @@
 		27B0B79E1492932800A817AD /* TDBase64.h in Headers */ = {isa = PBXBuildFile; fileRef = 27B0B79C1492932700A817AD /* TDBase64.h */; };
 		27B0B79F1492932800A817AD /* TDBase64.m in Sources */ = {isa = PBXBuildFile; fileRef = 27B0B79D1492932700A817AD /* TDBase64.m */; };
 		27B0B7AA1492B83B00A817AD /* Foundation.framework in Frameworks */ = {isa = PBXBuildFile; fileRef = 27F0745C11CD50A600E9A2AB /* Foundation.framework */; };
-<<<<<<< HEAD
-		27B0B7CD1492B86C00A817AD /* TDDatabase.m in Sources */ = {isa = PBXBuildFile; fileRef = 27F0744711CD4B6D00E9A2AB /* TDDatabase.m */; };
-		27B0B7CE1492B86F00A817AD /* TDView.m in Sources */ = {isa = PBXBuildFile; fileRef = 279EB2CD149140DE00E74185 /* TDView.m */; };
-		27B0B7CF1492B87200A817AD /* TDBody.m in Sources */ = {isa = PBXBuildFile; fileRef = 27F074AA11CD5D7A00E9A2AB /* TDBody.m */; };
-		27B0B7D01492B87500A817AD /* TDRevision.m in Sources */ = {isa = PBXBuildFile; fileRef = 270B3E3814898DF200E0A926 /* TDRevision.m */; };
-		27B0B7D11492B87800A817AD /* TDServer.m in Sources */ = {isa = PBXBuildFile; fileRef = 27C706411486BBD500F0F099 /* TDServer.m */; };
-=======
-		27B0B7B71492B83C00A817AD /* SenTestingKit.framework in Frameworks */ = {isa = PBXBuildFile; fileRef = 270B3DFC1489359000E0A926 /* SenTestingKit.framework */; };
-		27B0B7B91492B83C00A817AD /* UIKit.framework in Frameworks */ = {isa = PBXBuildFile; fileRef = 27B0B7B81492B83C00A817AD /* UIKit.framework */; };
-		27B0B7BA1492B83C00A817AD /* Foundation.framework in Frameworks */ = {isa = PBXBuildFile; fileRef = 27F0745C11CD50A600E9A2AB /* Foundation.framework */; };
-		27B0B7BD1492B83C00A817AD /* libTouchDB.a in Frameworks */ = {isa = PBXBuildFile; fileRef = 27B0B7A91492B83B00A817AD /* libTouchDB.a */; };
 		27B0B7CD1492B86C00A817AD /* TD_Database.m in Sources */ = {isa = PBXBuildFile; fileRef = 27F0744711CD4B6D00E9A2AB /* TD_Database.m */; };
 		27B0B7CE1492B86F00A817AD /* TD_View.m in Sources */ = {isa = PBXBuildFile; fileRef = 279EB2CD149140DE00E74185 /* TD_View.m */; };
 		27B0B7CF1492B87200A817AD /* TD_Body.m in Sources */ = {isa = PBXBuildFile; fileRef = 27F074AA11CD5D7A00E9A2AB /* TD_Body.m */; };
 		27B0B7D01492B87500A817AD /* TD_Revision.m in Sources */ = {isa = PBXBuildFile; fileRef = 270B3E3814898DF200E0A926 /* TD_Revision.m */; };
 		27B0B7D11492B87800A817AD /* TD_Server.m in Sources */ = {isa = PBXBuildFile; fileRef = 27C706411486BBD500F0F099 /* TD_Server.m */; };
->>>>>>> f65aeaef
 		27B0B7D21492B87D00A817AD /* TDCollateJSON.m in Sources */ = {isa = PBXBuildFile; fileRef = 279EB2DA1491C34300E74185 /* TDCollateJSON.m */; };
 		27B0B7D51492B88F00A817AD /* TDReplicator.m in Sources */ = {isa = PBXBuildFile; fileRef = 27821BB6148E7D6F0099B373 /* TDReplicator.m */; };
 		27B0B7D61492B8A200A817AD /* TDPuller.m in Sources */ = {isa = PBXBuildFile; fileRef = 270B3E2A1489581E00E0A926 /* TDPuller.m */; };
@@ -360,16 +261,10 @@
 		27B0B81C1492C16300A817AD /* DemoAppDelegate.m in Sources */ = {isa = PBXBuildFile; fileRef = 27B0B81B1492C16300A817AD /* DemoAppDelegate.m */; };
 		27B0B82D1492C4DB00A817AD /* libsqlite3.dylib in Frameworks */ = {isa = PBXBuildFile; fileRef = 27B0B7F81492BC8000A817AD /* libsqlite3.dylib */; };
 		27B0B8531492CBE400A817AD /* libTouchDB.a in Frameworks */ = {isa = PBXBuildFile; fileRef = 27B0B7A91492B83B00A817AD /* libTouchDB.a */; };
-<<<<<<< HEAD
-		27B0B8551492D0A000A817AD /* TDView_Tests.m in Sources */ = {isa = PBXBuildFile; fileRef = 27B0B77F1491E73400A817AD /* TDView_Tests.m */; };
-		27B0B8561492D0A400A817AD /* TDDatabase_Tests.m in Sources */ = {isa = PBXBuildFile; fileRef = 27821BB9148FF56C0099B373 /* TDDatabase_Tests.m */; };
+		27B0B8551492D0A000A817AD /* TD_View_Tests.m in Sources */ = {isa = PBXBuildFile; fileRef = 27B0B77F1491E73400A817AD /* TD_View_Tests.m */; };
 		27B0B8571492D0AA00A817AD /* TDReplicator_Tests.m in Sources */ = {isa = PBXBuildFile; fileRef = 27821BBB149001B20099B373 /* TDReplicator_Tests.m */; };
-=======
-		27B0B8541492D09B00A817AD /* TDRouter_Tests.m in Sources */ = {isa = PBXBuildFile; fileRef = 27C7064A1488311100F0F099 /* TDRouter_Tests.m */; settings = {COMPILER_FLAGS = "-fno-objc-arc"; }; };
-		27B0B8551492D0A000A817AD /* TD_View_Tests.m in Sources */ = {isa = PBXBuildFile; fileRef = 27B0B77F1491E73400A817AD /* TD_View_Tests.m */; settings = {COMPILER_FLAGS = "-fno-objc-arc"; }; };
-		27B0B8561492D0A400A817AD /* TD_Database_Tests.m in Sources */ = {isa = PBXBuildFile; fileRef = 27821BB9148FF56C0099B373 /* TD_Database_Tests.m */; settings = {COMPILER_FLAGS = "-fno-objc-arc"; }; };
-		27B0B8571492D0AA00A817AD /* TDReplicator_Tests.m in Sources */ = {isa = PBXBuildFile; fileRef = 27821BBB149001B20099B373 /* TDReplicator_Tests.m */; settings = {COMPILER_FLAGS = "-fno-objc-arc"; }; };
->>>>>>> f65aeaef
+		27B15517164A118100DF5E2C /* TD_Database_Tests.m in Sources */ = {isa = PBXBuildFile; fileRef = 27B15516164A118100DF5E2C /* TD_Database_Tests.m */; };
+		27B15518164A118100DF5E2C /* TD_Database_Tests.m in Sources */ = {isa = PBXBuildFile; fileRef = 27B15516164A118100DF5E2C /* TD_Database_Tests.m */; };
 		27C40C7914EC58BC00994283 /* TDReplicatorManager.h in Headers */ = {isa = PBXBuildFile; fileRef = 27C40C7714EC58BC00994283 /* TDReplicatorManager.h */; };
 		27C40C7A14EC58BC00994283 /* TDReplicatorManager.m in Sources */ = {isa = PBXBuildFile; fileRef = 27C40C7814EC58BC00994283 /* TDReplicatorManager.m */; };
 		27C40C7B14EC58BC00994283 /* TDReplicatorManager.m in Sources */ = {isa = PBXBuildFile; fileRef = 27C40C7814EC58BC00994283 /* TDReplicatorManager.m */; };
@@ -378,12 +273,6 @@
 		27C5305614DF3A050078F886 /* TDMultipartUploader.m in Sources */ = {isa = PBXBuildFile; fileRef = 27C5305314DF3A050078F886 /* TDMultipartUploader.m */; };
 		27C5308414E09E2B0078F886 /* TDBlobStore_Tests.m in Sources */ = {isa = PBXBuildFile; fileRef = 279CE40414D88031009F3FA6 /* TDBlobStore_Tests.m */; };
 		27C5308514E09E2C0078F886 /* TDBlobStore_Tests.m in Sources */ = {isa = PBXBuildFile; fileRef = 279CE40414D88031009F3FA6 /* TDBlobStore_Tests.m */; };
-<<<<<<< HEAD
-=======
-		27C706421486BBD500F0F099 /* TD_Server.m in Sources */ = {isa = PBXBuildFile; fileRef = 27C706411486BBD500F0F099 /* TD_Server.m */; };
-		27C706481487584300F0F099 /* TDURLProtocol.m in Sources */ = {isa = PBXBuildFile; fileRef = 27C706471487584300F0F099 /* TDURLProtocol.m */; };
-		27C706701488634300F0F099 /* AppKit.framework in Frameworks */ = {isa = PBXBuildFile; fileRef = 27C7066F1488634300F0F099 /* AppKit.framework */; };
->>>>>>> f65aeaef
 		27C70698148864BA00F0F099 /* Cocoa.framework in Frameworks */ = {isa = PBXBuildFile; fileRef = 27C70697148864BA00F0F099 /* Cocoa.framework */; };
 		27C706D31488679500F0F099 /* DemoAppController.m in Sources */ = {isa = PBXBuildFile; fileRef = 27C706CC1488679500F0F099 /* DemoAppController.m */; };
 		27C706D41488679500F0F099 /* DemoQuery.m in Sources */ = {isa = PBXBuildFile; fileRef = 27C706CE1488679500F0F099 /* DemoQuery.m */; };
@@ -465,28 +354,11 @@
 		27E7FAF1155D8ECE0025F93A /* CFNetwork.framework in Frameworks */ = {isa = PBXBuildFile; fileRef = 27E7FAEF155D8EBA0025F93A /* CFNetwork.framework */; };
 		27E7FB03155DBDA20025F93A /* Security.framework in Frameworks */ = {isa = PBXBuildFile; fileRef = 27E7FB02155DBDA20025F93A /* Security.framework */; };
 		27E7FB04155DBDBF0025F93A /* Security.framework in Frameworks */ = {isa = PBXBuildFile; fileRef = 275315F414ACF1CC0065964D /* Security.framework */; };
-<<<<<<< HEAD
 		27ED8630157D0FC600712B33 /* TouchDocument.h in Headers */ = {isa = PBXBuildFile; fileRef = 27ED862E157D0FC600712B33 /* TouchDocument.h */; settings = {ATTRIBUTES = (Public, ); }; };
 		27ED8631157D0FC600712B33 /* TouchDocument.m in Sources */ = {isa = PBXBuildFile; fileRef = 27ED862F157D0FC600712B33 /* TouchDocument.m */; };
 		27ED8632157D0FC600712B33 /* TouchDocument.m in Sources */ = {isa = PBXBuildFile; fileRef = 27ED862F157D0FC600712B33 /* TouchDocument.m */; };
 		27ED9A971639D8D2000C844A /* TouchServ.m in Sources */ = {isa = PBXBuildFile; fileRef = 27ED9A961639D8D2000C844A /* TouchServ.m */; };
-		27F08C8B15A7A31B003C3E2B /* TDAttachment.h in Headers */ = {isa = PBXBuildFile; fileRef = 27A7209E152B959100C0A0E8 /* TDAttachment.h */; settings = {ATTRIBUTES = (Public, ); }; };
-=======
-		27ED9AA1163B01D5000C844A /* TDSocketChangeTracker.h in Headers */ = {isa = PBXBuildFile; fileRef = 27ED9AA0163B01D5000C844A /* TDSocketChangeTracker.h */; };
-		27ED9AA3163B01E2000C844A /* TDSocketChangeTracker.m in Sources */ = {isa = PBXBuildFile; fileRef = 27ED9AA2163B01E2000C844A /* TDSocketChangeTracker.m */; };
-		27ED9AA4163B01E2000C844A /* TDSocketChangeTracker.m in Sources */ = {isa = PBXBuildFile; fileRef = 27ED9AA2163B01E2000C844A /* TDSocketChangeTracker.m */; };
-		27F0744A11CD4BA000E9A2AB /* libsqlite3.dylib in Frameworks */ = {isa = PBXBuildFile; fileRef = 27F0744911CD4BA000E9A2AB /* libsqlite3.dylib */; };
-		27F0745D11CD50A600E9A2AB /* Foundation.framework in Frameworks */ = {isa = PBXBuildFile; fileRef = 27F0745C11CD50A600E9A2AB /* Foundation.framework */; };
-		27F0747611CD51A200E9A2AB /* FMDatabase.m in Sources */ = {isa = PBXBuildFile; fileRef = 27F0747011CD51A200E9A2AB /* FMDatabase.m */; };
-		27F0747711CD51A200E9A2AB /* FMResultSet.m in Sources */ = {isa = PBXBuildFile; fileRef = 27F0747211CD51A200E9A2AB /* FMResultSet.m */; };
-		27F0749F11CD5B4F00E9A2AB /* CollectionUtils.m in Sources */ = {isa = PBXBuildFile; fileRef = 27F0749C11CD5B4F00E9A2AB /* CollectionUtils.m */; };
-		27F074A011CD5B4F00E9A2AB /* Test.m in Sources */ = {isa = PBXBuildFile; fileRef = 27F0749E11CD5B4F00E9A2AB /* Test.m */; };
-		27F074AB11CD5D7A00E9A2AB /* TD_Body.m in Sources */ = {isa = PBXBuildFile; fileRef = 27F074AA11CD5D7A00E9A2AB /* TD_Body.m */; };
-		27F0751311CDC7F900E9A2AB /* Logging.m in Sources */ = {isa = PBXBuildFile; fileRef = 27F0751211CDC7F900E9A2AB /* Logging.m */; };
-		27F0751811CDC80A00E9A2AB /* ExceptionUtils.m in Sources */ = {isa = PBXBuildFile; fileRef = 27F0751711CDC80A00E9A2AB /* ExceptionUtils.m */; };
-		27F08C8A15A7A30D003C3E2B /* TD_DatabaseManager.h in Headers */ = {isa = PBXBuildFile; fileRef = 2751D4E2151BAE7000F7FD57 /* TD_DatabaseManager.h */; settings = {ATTRIBUTES = (Public, ); }; };
 		27F08C8B15A7A31B003C3E2B /* TD_Attachment.h in Headers */ = {isa = PBXBuildFile; fileRef = 27A7209E152B959100C0A0E8 /* TD_Attachment.h */; settings = {ATTRIBUTES = (Public, ); }; };
->>>>>>> f65aeaef
 		27F12887156ABE24008465C2 /* OAConsumer.m in Sources */ = {isa = PBXBuildFile; fileRef = 27F12856156ABE24008465C2 /* OAConsumer.m */; settings = {COMPILER_FLAGS = "-fno-objc-arc"; }; };
 		27F12890156ABE24008465C2 /* OAMutableURLRequest.m in Sources */ = {isa = PBXBuildFile; fileRef = 27F1285C156ABE24008465C2 /* OAMutableURLRequest.m */; settings = {COMPILER_FLAGS = "-fno-objc-arc"; }; };
 		27F12893156ABE24008465C2 /* OAPlaintextSignatureProvider.m in Sources */ = {isa = PBXBuildFile; fileRef = 27F1285E156ABE24008465C2 /* OAPlaintextSignatureProvider.m */; settings = {COMPILER_FLAGS = "-fno-objc-arc"; }; };
@@ -562,67 +434,7 @@
 			remoteGlobalIDString = 270B3DE91489359000E0A926;
 			remoteInfo = TouchDB;
 		};
-<<<<<<< HEAD
 		275A290A1649A54500B0D8EE /* PBXContainerItemProxy */ = {
-=======
-		275A29281649C59000B0D8EE /* PBXContainerItemProxy */ = {
-			isa = PBXContainerItemProxy;
-			containerPortal = 08FB7793FE84155DC02AAC07 /* Project object */;
-			proxyType = 1;
-			remoteGlobalIDString = 270B3DE91489359000E0A926;
-			remoteInfo = TouchDB;
-		};
-		275A292A1649C59100B0D8EE /* PBXContainerItemProxy */ = {
-			isa = PBXContainerItemProxy;
-			containerPortal = 08FB7793FE84155DC02AAC07 /* Project object */;
-			proxyType = 1;
-			remoteGlobalIDString = 275315D414ACF0A10065964D;
-			remoteInfo = TouchDBListener;
-		};
-		275A292C1649C59B00B0D8EE /* PBXContainerItemProxy */ = {
-			isa = PBXContainerItemProxy;
-			containerPortal = 08FB7793FE84155DC02AAC07 /* Project object */;
-			proxyType = 1;
-			remoteGlobalIDString = 27B0B7E61492BB6B00A817AD;
-			remoteInfo = "iOS Framework";
-		};
-		275A292E1649C5A200B0D8EE /* PBXContainerItemProxy */ = {
-			isa = PBXContainerItemProxy;
-			containerPortal = 08FB7793FE84155DC02AAC07 /* Project object */;
-			proxyType = 1;
-			remoteGlobalIDString = DA147C1F14BCAC3B0052DA4D;
-			remoteInfo = "Listener iOS Framework";
-		};
-		275A29301649C5A500B0D8EE /* PBXContainerItemProxy */ = {
-			isa = PBXContainerItemProxy;
-			containerPortal = 08FB7793FE84155DC02AAC07 /* Project object */;
-			proxyType = 1;
-			remoteGlobalIDString = 27C70693148864BA00F0F099;
-			remoteInfo = "TouchDB Demo";
-		};
-		275A29321649C5AB00B0D8EE /* PBXContainerItemProxy */ = {
-			isa = PBXContainerItemProxy;
-			containerPortal = 08FB7793FE84155DC02AAC07 /* Project object */;
-			proxyType = 1;
-			remoteGlobalIDString = 27B0B80A1492C16300A817AD;
-			remoteInfo = "iOS Demo";
-		};
-		275A29341649C5AD00B0D8EE /* PBXContainerItemProxy */ = {
-			isa = PBXContainerItemProxy;
-			containerPortal = 08FB7793FE84155DC02AAC07 /* Project object */;
-			proxyType = 1;
-			remoteGlobalIDString = 27731F131495CFEF00815D67;
-			remoteInfo = "iOS Empty App";
-		};
-		275A29361649C5B400B0D8EE /* PBXContainerItemProxy */ = {
-			isa = PBXContainerItemProxy;
-			containerPortal = 08FB7793FE84155DC02AAC07 /* Project object */;
-			proxyType = 1;
-			remoteGlobalIDString = 270FE0C714C5008C005FF647;
-			remoteInfo = TouchServ;
-		};
-		27B0B7BB1492B83C00A817AD /* PBXContainerItemProxy */ = {
->>>>>>> f65aeaef
 			isa = PBXContainerItemProxy;
 			containerPortal = 08FB7793FE84155DC02AAC07 /* Project object */;
 			proxyType = 1;
@@ -817,18 +629,10 @@
 		27731F3B14967A8400815D67 /* ConfigViewController.xib */ = {isa = PBXFileReference; fileEncoding = 4; lastKnownFileType = file.xib; path = ConfigViewController.xib; sourceTree = "<group>"; };
 		27731F3F149685A000815D67 /* list_area___checkbox___checked.png */ = {isa = PBXFileReference; lastKnownFileType = image.png; path = "list_area___checkbox___checked.png"; sourceTree = "<group>"; };
 		27731F40149685A100815D67 /* list_area___checkbox___unchecked.png */ = {isa = PBXFileReference; lastKnownFileType = image.png; path = "list_area___checkbox___unchecked.png"; sourceTree = "<group>"; };
-<<<<<<< HEAD
-		2773ADC514BD1EB80027A292 /* TDDatabase+LocalDocs.h */ = {isa = PBXFileReference; fileEncoding = 4; lastKnownFileType = sourcecode.c.h; path = "TDDatabase+LocalDocs.h"; sourceTree = "<group>"; };
-		2773ADC614BD1EB80027A292 /* TDDatabase+LocalDocs.m */ = {isa = PBXFileReference; fileEncoding = 4; lastKnownFileType = sourcecode.c.objc; path = "TDDatabase+LocalDocs.m"; sourceTree = "<group>"; };
-=======
 		2773ADC514BD1EB80027A292 /* TD_Database+LocalDocs.h */ = {isa = PBXFileReference; fileEncoding = 4; lastKnownFileType = sourcecode.c.h; path = "TD_Database+LocalDocs.h"; sourceTree = "<group>"; };
 		2773ADC614BD1EB80027A292 /* TD_Database+LocalDocs.m */ = {isa = PBXFileReference; fileEncoding = 4; lastKnownFileType = sourcecode.c.objc; path = "TD_Database+LocalDocs.m"; sourceTree = "<group>"; };
-		2781E3C715C31FDA00E970DC /* MYRegexUtils.h */ = {isa = PBXFileReference; fileEncoding = 4; lastKnownFileType = sourcecode.c.h; path = MYRegexUtils.h; sourceTree = "<group>"; };
-		2781E3C815C31FDA00E970DC /* MYRegexUtils.m */ = {isa = PBXFileReference; fileEncoding = 4; lastKnownFileType = sourcecode.c.objc; path = MYRegexUtils.m; sourceTree = "<group>"; };
->>>>>>> f65aeaef
 		27821BB5148E7D6F0099B373 /* TDReplicator.h */ = {isa = PBXFileReference; fileEncoding = 4; lastKnownFileType = sourcecode.c.h; path = TDReplicator.h; sourceTree = "<group>"; };
 		27821BB6148E7D6F0099B373 /* TDReplicator.m */ = {isa = PBXFileReference; fileEncoding = 4; lastKnownFileType = sourcecode.c.objc; path = TDReplicator.m; sourceTree = "<group>"; };
-		27821BB9148FF56C0099B373 /* TD_Database_Tests.m */ = {isa = PBXFileReference; fileEncoding = 4; lastKnownFileType = sourcecode.c.objc; path = TD_Database_Tests.m; sourceTree = "<group>"; };
 		27821BBB149001B20099B373 /* TDReplicator_Tests.m */ = {isa = PBXFileReference; fileEncoding = 4; lastKnownFileType = sourcecode.c.objc; path = TDReplicator_Tests.m; sourceTree = "<group>"; };
 		27821BBD14906FB50099B373 /* TouchDBPrefix.h */ = {isa = PBXFileReference; fileEncoding = 4; lastKnownFileType = sourcecode.c.h; path = TouchDBPrefix.h; sourceTree = "<group>"; };
 		27821BBF149078C70099B373 /* TouchDB.exp */ = {isa = PBXFileReference; lastKnownFileType = sourcecode.exports; path = TouchDB.exp; sourceTree = "<group>"; };
@@ -888,6 +692,7 @@
 		27B0B8191492C16300A817AD /* iOS Demo-Prefix.pch */ = {isa = PBXFileReference; lastKnownFileType = sourcecode.c.h; path = "iOS Demo-Prefix.pch"; sourceTree = "<group>"; };
 		27B0B81A1492C16300A817AD /* DemoAppDelegate.h */ = {isa = PBXFileReference; lastKnownFileType = sourcecode.c.h; path = DemoAppDelegate.h; sourceTree = "<group>"; };
 		27B0B81B1492C16300A817AD /* DemoAppDelegate.m */ = {isa = PBXFileReference; lastKnownFileType = sourcecode.c.objc; path = DemoAppDelegate.m; sourceTree = "<group>"; };
+		27B15516164A118100DF5E2C /* TD_Database_Tests.m */ = {isa = PBXFileReference; fileEncoding = 4; lastKnownFileType = sourcecode.c.objc; path = TD_Database_Tests.m; sourceTree = "<group>"; };
 		27C40C7714EC58BC00994283 /* TDReplicatorManager.h */ = {isa = PBXFileReference; fileEncoding = 4; lastKnownFileType = sourcecode.c.h; path = TDReplicatorManager.h; sourceTree = "<group>"; };
 		27C40C7814EC58BC00994283 /* TDReplicatorManager.m */ = {isa = PBXFileReference; fileEncoding = 4; lastKnownFileType = sourcecode.c.objc; path = TDReplicatorManager.m; sourceTree = "<group>"; };
 		27C5305214DF3A050078F886 /* TDMultipartUploader.h */ = {isa = PBXFileReference; fileEncoding = 4; lastKnownFileType = sourcecode.c.h; path = TDMultipartUploader.h; sourceTree = "<group>"; };
@@ -953,18 +758,11 @@
 		27E7FAEA155D78C20025F93A /* TDChangeTracker_Tests.m */ = {isa = PBXFileReference; fileEncoding = 4; lastKnownFileType = sourcecode.c.objc; path = TDChangeTracker_Tests.m; sourceTree = "<group>"; };
 		27E7FAEF155D8EBA0025F93A /* CFNetwork.framework */ = {isa = PBXFileReference; lastKnownFileType = wrapper.framework; name = CFNetwork.framework; path = Platforms/iPhoneOS.platform/Developer/SDKs/iPhoneOS5.1.sdk/System/Library/Frameworks/CFNetwork.framework; sourceTree = DEVELOPER_DIR; };
 		27E7FB02155DBDA20025F93A /* Security.framework */ = {isa = PBXFileReference; lastKnownFileType = wrapper.framework; name = Security.framework; path = Platforms/iPhoneOS.platform/Developer/SDKs/iPhoneOS5.1.sdk/System/Library/Frameworks/Security.framework; sourceTree = DEVELOPER_DIR; };
-<<<<<<< HEAD
 		27ED862E157D0FC600712B33 /* TouchDocument.h */ = {isa = PBXFileReference; fileEncoding = 4; lastKnownFileType = sourcecode.c.h; path = TouchDocument.h; sourceTree = "<group>"; };
 		27ED862F157D0FC600712B33 /* TouchDocument.m */ = {isa = PBXFileReference; fileEncoding = 4; lastKnownFileType = sourcecode.c.objc; path = TouchDocument.m; sourceTree = "<group>"; };
 		27ED9A961639D8D2000C844A /* TouchServ.m */ = {isa = PBXFileReference; fileEncoding = 4; lastKnownFileType = sourcecode.c.objc; path = TouchServ.m; sourceTree = "<group>"; };
-		27F0744611CD4B6D00E9A2AB /* TDDatabase.h */ = {isa = PBXFileReference; fileEncoding = 4; lastKnownFileType = sourcecode.c.h; path = TDDatabase.h; sourceTree = "<group>"; };
-		27F0744711CD4B6D00E9A2AB /* TDDatabase.m */ = {isa = PBXFileReference; fileEncoding = 4; lastKnownFileType = sourcecode.c.objc; path = TDDatabase.m; sourceTree = "<group>"; };
-=======
-		27ED9AA0163B01D5000C844A /* TDSocketChangeTracker.h */ = {isa = PBXFileReference; fileEncoding = 4; lastKnownFileType = sourcecode.c.h; path = TDSocketChangeTracker.h; sourceTree = "<group>"; };
-		27ED9AA2163B01E2000C844A /* TDSocketChangeTracker.m */ = {isa = PBXFileReference; fileEncoding = 4; lastKnownFileType = sourcecode.c.objc; path = TDSocketChangeTracker.m; sourceTree = "<group>"; };
 		27F0744611CD4B6D00E9A2AB /* TD_Database.h */ = {isa = PBXFileReference; fileEncoding = 4; lastKnownFileType = sourcecode.c.h; path = TD_Database.h; sourceTree = "<group>"; };
 		27F0744711CD4B6D00E9A2AB /* TD_Database.m */ = {isa = PBXFileReference; fileEncoding = 4; lastKnownFileType = sourcecode.c.objc; path = TD_Database.m; sourceTree = "<group>"; };
->>>>>>> f65aeaef
 		27F0744911CD4BA000E9A2AB /* libsqlite3.dylib */ = {isa = PBXFileReference; lastKnownFileType = "compiled.mach-o.dylib"; name = libsqlite3.dylib; path = usr/lib/libsqlite3.dylib; sourceTree = SDKROOT; };
 		27F0745C11CD50A600E9A2AB /* Foundation.framework */ = {isa = PBXFileReference; lastKnownFileType = wrapper.framework; name = Foundation.framework; path = System/Library/Frameworks/Foundation.framework; sourceTree = SDKROOT; };
 		27F0746F11CD51A200E9A2AB /* FMDatabase.h */ = {isa = PBXFileReference; fileEncoding = 4; lastKnownFileType = sourcecode.c.h; path = FMDatabase.h; sourceTree = "<group>"; };
@@ -1204,7 +1002,7 @@
 		2713789014BCCA7B0058C5CD /* Tests */ = {
 			isa = PBXGroup;
 			children = (
-				27821BB9148FF56C0099B373 /* TD_Database_Tests.m */,
+				27B15516164A118100DF5E2C /* TD_Database_Tests.m */,
 				27B0B77F1491E73400A817AD /* TD_View_Tests.m */,
 				27C7064A1488311100F0F099 /* TDRouter_Tests.m */,
 				27821BBB149001B20099B373 /* TDReplicator_Tests.m */,
@@ -1677,7 +1475,6 @@
 			isa = PBXHeadersBuildPhase;
 			buildActionMask = 2147483647;
 			files = (
-<<<<<<< HEAD
 				270B3E201489390000E0A926 /* TouchDB.h in Headers */,
 				27821BBE14906FB60099B373 /* TouchDBPrefix.h in Headers */,
 				279EB2D11491442500E74185 /* TDInternal.h in Headers */,
@@ -1692,20 +1489,12 @@
 				2753157214ACEFC90065964D /* DDNumber.h in Headers */,
 				27E2E5A3159383E9005B9234 /* TouchAttachment.h in Headers */,
 				27E2E5CD159533A5005B9234 /* TouchReplication.h in Headers */,
-				270B3E231489392100E0A926 /* TDBody.h in Headers */,
-				270B3E221489391E00E0A926 /* TDDatabase.h in Headers */,
-				2711CDFD14C7590A00505D55 /* TDDatabase+Attachments.h in Headers */,
-				2711CE0014C7595900505D55 /* TDDatabase+Insertion.h in Headers */,
-				2773ADC714BD1EB80027A292 /* TDDatabase+LocalDocs.h in Headers */,
-				2711CE0314C759BD00505D55 /* TDDatabase+Replication.h in Headers */,
-=======
 				270B3E231489392100E0A926 /* TD_Body.h in Headers */,
 				270B3E221489391E00E0A926 /* TD_Database.h in Headers */,
 				2711CDFD14C7590A00505D55 /* TD_Database+Attachments.h in Headers */,
 				2711CE0014C7595900505D55 /* TD_Database+Insertion.h in Headers */,
 				2773ADC714BD1EB80027A292 /* TD_Database+LocalDocs.h in Headers */,
 				2711CE0314C759BD00505D55 /* TD_Database+Replication.h in Headers */,
->>>>>>> f65aeaef
 				270B3E2B1489581E00E0A926 /* TDPuller.h in Headers */,
 				270B3E3E148D7F0000E0A926 /* TDPusher.h in Headers */,
 				27821BB7148E7D6F0099B373 /* TDReplicator.h in Headers */,
@@ -1713,23 +1502,7 @@
 				270B3E251489392C00E0A926 /* TDRouter.h in Headers */,
 				270B3E241489392600E0A926 /* TD_Server.h in Headers */,
 				270B3E211489390F00E0A926 /* TDURLProtocol.h in Headers */,
-<<<<<<< HEAD
-				279EB2CE149140DE00E74185 /* TDView.h in Headers */,
-=======
 				279EB2CE149140DE00E74185 /* TD_View.h in Headers */,
-				270B3E201489390000E0A926 /* TouchDB.h in Headers */,
-				27821BBE14906FB60099B373 /* TouchDBPrefix.h in Headers */,
-				279EB2D11491442500E74185 /* TDInternal.h in Headers */,
-				279EB2DB1491C34300E74185 /* TDCollateJSON.h in Headers */,
-				27B0B796149290AB00A817AD /* TDChangeTracker.h in Headers */,
-				27B0B79E1492932800A817AD /* TDBase64.h in Headers */,
-				27731EFF1493FA3100815D67 /* TDBlobStore.h in Headers */,
-				279906E3149A65B8003D4338 /* TDRemoteRequest.h in Headers */,
-				279906EE149ABFC2003D4338 /* TDBatcher.h in Headers */,
-				27A82E3614A1145000C0B850 /* FMDatabaseAdditions.h in Headers */,
-				2753156E14ACEFC90065964D /* DDData.h in Headers */,
-				2753157214ACEFC90065964D /* DDNumber.h in Headers */,
->>>>>>> f65aeaef
 				2753157614ACEFC90065964D /* DDRange.h in Headers */,
 				2753157A14ACEFC90065964D /* HTTPAuthenticationRequest.h in Headers */,
 				2753157E14ACEFC90065964D /* HTTPConnection.h in Headers */,
@@ -1819,8 +1592,7 @@
 				27B0B8041492BDE800A817AD /* TDPusher.h in Headers */,
 				27B0B8051492BDE800A817AD /* TouchDB.h in Headers */,
 				27E41530154F6E9C00771FC5 /* TDStatus.h in Headers */,
-<<<<<<< HEAD
-				27F08C8B15A7A31B003C3E2B /* TDAttachment.h in Headers */,
+				27F08C8B15A7A31B003C3E2B /* TD_Attachment.h in Headers */,
 				27DA43621592387400F9E7B5 /* TouchDatabaseManager.h in Headers */,
 				27DA43631592387400F9E7B5 /* TouchDatabase.h in Headers */,
 				27DA43641592387400F9E7B5 /* TouchDocument.h in Headers */,
@@ -1832,10 +1604,6 @@
 				275A29031649A11A00B0D8EE /* TouchDBPrivate.h in Headers */,
 				275A29041649A12B00B0D8EE /* TouchAttachment.h in Headers */,
 				275A29051649A13900B0D8EE /* TouchReplication.h in Headers */,
-=======
-				27F08C8A15A7A30D003C3E2B /* TD_DatabaseManager.h in Headers */,
-				27F08C8B15A7A31B003C3E2B /* TD_Attachment.h in Headers */,
->>>>>>> f65aeaef
 			);
 			runOnlyForDeploymentPostprocessing = 0;
 		};
@@ -2062,11 +1830,7 @@
 				DA147C1F14BCAC3B0052DA4D /* TouchDBListener-iOS */,
 				DA023B2614BCA94C008184BB /* Listener iOS Library */,
 				270FE0C714C5008C005FF647 /* TouchServ */,
-<<<<<<< HEAD
 				275A29061649A54000B0D8EE /* All */,
-=======
-				275A29241649C58900B0D8EE /* All */,
->>>>>>> f65aeaef
 			);
 		};
 /* End PBXProject section */
@@ -2189,51 +1953,27 @@
 			isa = PBXSourcesBuildPhase;
 			buildActionMask = 2147483647;
 			files = (
-<<<<<<< HEAD
-				270B3E111489382F00E0A926 /* TDDatabase.m in Sources */,
-				270B3E121489382F00E0A926 /* TDBody.m in Sources */,
-				270B3E131489382F00E0A926 /* TDServer.m in Sources */,
-=======
 				270B3E111489382F00E0A926 /* TD_Database.m in Sources */,
 				270B3E121489382F00E0A926 /* TD_Body.m in Sources */,
 				270B3E131489382F00E0A926 /* TD_Server.m in Sources */,
-				270B3E141489382F00E0A926 /* TDRouter.m in Sources */,
-				270B3E151489382F00E0A926 /* TDURLProtocol.m in Sources */,
->>>>>>> f65aeaef
 				270B3E2C1489581E00E0A926 /* TDPuller.m in Sources */,
 				270B3E3A14898DF200E0A926 /* TD_Revision.m in Sources */,
 				270B3E3F148D7F0000E0A926 /* TDPusher.m in Sources */,
 				27821BB8148E7D6F0099B373 /* TDReplicator.m in Sources */,
-				27821BBA148FF56D0099B373 /* TD_Database_Tests.m in Sources */,
 				27821BBC149001B30099B373 /* TDReplicator_Tests.m in Sources */,
-<<<<<<< HEAD
-				279EB2CF149140DE00E74185 /* TDView.m in Sources */,
-				279EB2DC1491C34300E74185 /* TDCollateJSON.m in Sources */,
-				27B0B7801491E76200A817AD /* TDView_Tests.m in Sources */,
-				27846FF115D5C8250030122F /* APITests.m in Sources */,
-=======
-				279EB2CB14913BBE00E74185 /* TDRouter_Tests.m in Sources */,
 				279EB2CF149140DE00E74185 /* TD_View.m in Sources */,
 				279EB2DC1491C34300E74185 /* TDCollateJSON.m in Sources */,
 				27B0B7801491E76200A817AD /* TD_View_Tests.m in Sources */,
->>>>>>> f65aeaef
+				27846FF115D5C8250030122F /* APITests.m in Sources */,
 				27B0B797149290AB00A817AD /* TDChangeTracker.m in Sources */,
 				27B0B79F1492932800A817AD /* TDBase64.m in Sources */,
 				27731F001493FA3100815D67 /* TDBlobStore.m in Sources */,
 				279906E5149A65B8003D4338 /* TDRemoteRequest.m in Sources */,
 				279906F0149ABFC2003D4338 /* TDBatcher.m in Sources */,
-<<<<<<< HEAD
-				274C391E149FAE0000A5E89B /* TDDatabase+Attachments.m in Sources */,
-				27AA409D14AA86AE00E2A5FF /* TDDatabase+Insertion.m in Sources */,
-				27AA40A314AA8A6600E2A5FF /* TDDatabase+Replication.m in Sources */,
-				2773ADC814BD1EB80027A292 /* TDDatabase+LocalDocs.m in Sources */,
-=======
 				274C391E149FAE0000A5E89B /* TD_Database+Attachments.m in Sources */,
 				27AA409D14AA86AE00E2A5FF /* TD_Database+Insertion.m in Sources */,
 				27AA40A314AA8A6600E2A5FF /* TD_Database+Replication.m in Sources */,
-				2700BC5E14B64AA600B5B297 /* TDRouter+Handlers.m in Sources */,
 				2773ADC814BD1EB80027A292 /* TD_Database+LocalDocs.m in Sources */,
->>>>>>> f65aeaef
 				27A073ED14C0BB6200F52FE7 /* TDMisc.m in Sources */,
 				279CE40114D749A7009F3FA6 /* TDMultipartReader.m in Sources */,
 				279CE40614D88032009F3FA6 /* TDBlobStore_Tests.m in Sources */,
@@ -2285,6 +2025,7 @@
 				27846FBA15D475DF0030122F /* MYRegexUtils.m in Sources */,
 				27846FBD15D475DF0030122F /* MYStreamUtils.m in Sources */,
 				270D6FC2164484190081812D /* TDSocketChangeTracker.m in Sources */,
+				27B15517164A118100DF5E2C /* TD_Database_Tests.m in Sources */,
 			);
 			runOnlyForDeploymentPostprocessing = 0;
 		};
@@ -2330,14 +2071,7 @@
 			buildActionMask = 2147483647;
 			files = (
 				274C3919149E6B0900A5E89B /* EmptyAppDelegate.m in Sources */,
-<<<<<<< HEAD
-				27731F1A1495CFEF00815D67 /* TDView_Tests.m in Sources */,
-				27731F1B1495CFEF00815D67 /* TDDatabase_Tests.m in Sources */,
-=======
-				27731F191495CFEF00815D67 /* TDRouter_Tests.m in Sources */,
 				27731F1A1495CFEF00815D67 /* TD_View_Tests.m in Sources */,
-				27731F1B1495CFEF00815D67 /* TD_Database_Tests.m in Sources */,
->>>>>>> f65aeaef
 				27731F1C1495CFEF00815D67 /* TDReplicator_Tests.m in Sources */,
 				27C5308514E09E2C0078F886 /* TDBlobStore_Tests.m in Sources */,
 			);
@@ -2361,19 +2095,11 @@
 				27731F061495335B00815D67 /* TDBlobStore.m in Sources */,
 				279906E6149A65B8003D4338 /* TDRemoteRequest.m in Sources */,
 				279906F1149ABFC2003D4338 /* TDBatcher.m in Sources */,
-<<<<<<< HEAD
-				274C391F149FAE0000A5E89B /* TDDatabase+Attachments.m in Sources */,
+				274C391F149FAE0000A5E89B /* TD_Database+Attachments.m in Sources */,
 				27A82E3914A1145000C0B850 /* FMDatabaseAdditions.m in Sources */,
-				27AA409E14AA86AE00E2A5FF /* TDDatabase+Insertion.m in Sources */,
-				27AA40A414AA8A6600E2A5FF /* TDDatabase+Replication.m in Sources */,
-				2773ADC914BD1EB80027A292 /* TDDatabase+LocalDocs.m in Sources */,
-=======
-				274C391F149FAE0000A5E89B /* TD_Database+Attachments.m in Sources */,
 				27AA409E14AA86AE00E2A5FF /* TD_Database+Insertion.m in Sources */,
 				27AA40A414AA8A6600E2A5FF /* TD_Database+Replication.m in Sources */,
-				2700BC5F14B64AA600B5B297 /* TDRouter+Handlers.m in Sources */,
 				2773ADC914BD1EB80027A292 /* TD_Database+LocalDocs.m in Sources */,
->>>>>>> f65aeaef
 				27A073EE14C0BB6200F52FE7 /* TDMisc.m in Sources */,
 				279CE40214D749A7009F3FA6 /* TDMultipartReader.m in Sources */,
 				279CE40C14D8AA23009F3FA6 /* TDMultipartDownloader.m in Sources */,
@@ -2424,6 +2150,7 @@
 				27DA435215918C0200F9E7B5 /* MYDynamicObject.m in Sources */,
 				27846FBB15D475DF0030122F /* MYRegexUtils.m in Sources */,
 				27846FBE15D475DF0030122F /* MYStreamUtils.m in Sources */,
+				27B15518164A118100DF5E2C /* TD_Database_Tests.m in Sources */,
 			);
 			runOnlyForDeploymentPostprocessing = 0;
 		};
@@ -2442,14 +2169,7 @@
 				27B0B81C1492C16300A817AD /* DemoAppDelegate.m in Sources */,
 				27731F3714967A5F00815D67 /* RootViewController.m in Sources */,
 				27731F3814967A5F00815D67 /* ConfigViewController.m in Sources */,
-<<<<<<< HEAD
-				27B0B8551492D0A000A817AD /* TDView_Tests.m in Sources */,
-				27B0B8561492D0A400A817AD /* TDDatabase_Tests.m in Sources */,
-=======
-				27B0B8541492D09B00A817AD /* TDRouter_Tests.m in Sources */,
 				27B0B8551492D0A000A817AD /* TD_View_Tests.m in Sources */,
-				27B0B8561492D0A400A817AD /* TD_Database_Tests.m in Sources */,
->>>>>>> f65aeaef
 				27B0B8571492D0AA00A817AD /* TDReplicator_Tests.m in Sources */,
 				27C5308414E09E2B0078F886 /* TDBlobStore_Tests.m in Sources */,
 				27E7FAEC155D78C20025F93A /* TDChangeTracker_Tests.m in Sources */,
@@ -2467,25 +2187,6 @@
 			);
 			runOnlyForDeploymentPostprocessing = 0;
 		};
-<<<<<<< HEAD
-=======
-		8DD76F640486A84900D96B5E /* Sources */ = {
-			isa = PBXSourcesBuildPhase;
-			buildActionMask = 2147483647;
-			files = (
-				27F0747611CD51A200E9A2AB /* FMDatabase.m in Sources */,
-				27F0747711CD51A200E9A2AB /* FMResultSet.m in Sources */,
-				27F0749F11CD5B4F00E9A2AB /* CollectionUtils.m in Sources */,
-				27F074A011CD5B4F00E9A2AB /* Test.m in Sources */,
-				27F074AB11CD5D7A00E9A2AB /* TD_Body.m in Sources */,
-				27F0751311CDC7F900E9A2AB /* Logging.m in Sources */,
-				27F0751811CDC80A00E9A2AB /* ExceptionUtils.m in Sources */,
-				27C706421486BBD500F0F099 /* TD_Server.m in Sources */,
-				27C706481487584300F0F099 /* TDURLProtocol.m in Sources */,
-			);
-			runOnlyForDeploymentPostprocessing = 0;
-		};
->>>>>>> f65aeaef
 		DA023B2714BCA94C008184BB /* Sources */ = {
 			isa = PBXSourcesBuildPhase;
 			buildActionMask = 2147483647;
@@ -2546,51 +2247,7 @@
 			target = 270B3DE91489359000E0A926 /* TouchDB-Mac */;
 			targetProxy = 275315FD14ACF87F0065964D /* PBXContainerItemProxy */;
 		};
-<<<<<<< HEAD
 		275A290B1649A54500B0D8EE /* PBXTargetDependency */ = {
-=======
-		275A29291649C59000B0D8EE /* PBXTargetDependency */ = {
-			isa = PBXTargetDependency;
-			target = 270B3DE91489359000E0A926 /* TouchDB */;
-			targetProxy = 275A29281649C59000B0D8EE /* PBXContainerItemProxy */;
-		};
-		275A292B1649C59100B0D8EE /* PBXTargetDependency */ = {
-			isa = PBXTargetDependency;
-			target = 275315D414ACF0A10065964D /* TouchDBListener */;
-			targetProxy = 275A292A1649C59100B0D8EE /* PBXContainerItemProxy */;
-		};
-		275A292D1649C59B00B0D8EE /* PBXTargetDependency */ = {
-			isa = PBXTargetDependency;
-			target = 27B0B7E61492BB6B00A817AD /* iOS Framework */;
-			targetProxy = 275A292C1649C59B00B0D8EE /* PBXContainerItemProxy */;
-		};
-		275A292F1649C5A200B0D8EE /* PBXTargetDependency */ = {
-			isa = PBXTargetDependency;
-			target = DA147C1F14BCAC3B0052DA4D /* Listener iOS Framework */;
-			targetProxy = 275A292E1649C5A200B0D8EE /* PBXContainerItemProxy */;
-		};
-		275A29311649C5A500B0D8EE /* PBXTargetDependency */ = {
-			isa = PBXTargetDependency;
-			target = 27C70693148864BA00F0F099 /* TouchDB Demo */;
-			targetProxy = 275A29301649C5A500B0D8EE /* PBXContainerItemProxy */;
-		};
-		275A29331649C5AB00B0D8EE /* PBXTargetDependency */ = {
-			isa = PBXTargetDependency;
-			target = 27B0B80A1492C16300A817AD /* iOS Demo */;
-			targetProxy = 275A29321649C5AB00B0D8EE /* PBXContainerItemProxy */;
-		};
-		275A29351649C5AD00B0D8EE /* PBXTargetDependency */ = {
-			isa = PBXTargetDependency;
-			target = 27731F131495CFEF00815D67 /* iOS Empty App */;
-			targetProxy = 275A29341649C5AD00B0D8EE /* PBXContainerItemProxy */;
-		};
-		275A29371649C5B400B0D8EE /* PBXTargetDependency */ = {
-			isa = PBXTargetDependency;
-			target = 270FE0C714C5008C005FF647 /* TouchServ */;
-			targetProxy = 275A29361649C5B400B0D8EE /* PBXContainerItemProxy */;
-		};
-		27B0B7BC1492B83C00A817AD /* PBXTargetDependency */ = {
->>>>>>> f65aeaef
 			isa = PBXTargetDependency;
 			target = 270B3DE91489359000E0A926 /* TouchDB-Mac */;
 			targetProxy = 275A290A1649A54500B0D8EE /* PBXContainerItemProxy */;
@@ -2678,11 +2335,7 @@
 				CLANG_WARN_OBJC_MISSING_PROPERTY_SYNTHESIS = YES;
 				CLANG_WARN_SUSPICIOUS_IMPLICIT_CONVERSION = YES;
 				CLANG_WARN__DUPLICATE_METHOD_MATCH = YES;
-<<<<<<< HEAD
-				CURRENT_PROJECT_VERSION = 0.952;
-=======
-				CURRENT_PROJECT_VERSION = 1.0;
->>>>>>> f65aeaef
+				CURRENT_PROJECT_VERSION = 1.401;
 				GCC_C_LANGUAGE_STANDARD = c99;
 				GCC_DYNAMIC_NO_PIC = NO;
 				GCC_OPTIMIZATION_LEVEL = 0;
@@ -2711,11 +2364,7 @@
 				CLANG_WARN_OBJC_MISSING_PROPERTY_SYNTHESIS = YES;
 				CLANG_WARN_SUSPICIOUS_IMPLICIT_CONVERSION = YES;
 				CLANG_WARN__DUPLICATE_METHOD_MATCH = YES;
-<<<<<<< HEAD
-				CURRENT_PROJECT_VERSION = 0.952;
-=======
-				CURRENT_PROJECT_VERSION = 1.0;
->>>>>>> f65aeaef
+				CURRENT_PROJECT_VERSION = 1.401;
 				GCC_C_LANGUAGE_STANDARD = c99;
 				GCC_DYNAMIC_NO_PIC = NO;
 				GCC_VERSION = com.apple.compilers.llvm.clang.1_0;
@@ -2873,22 +2522,14 @@
 			};
 			name = Release;
 		};
-<<<<<<< HEAD
 		275A29081649A54000B0D8EE /* Debug */ = {
-=======
-		275A29261649C58900B0D8EE /* Debug */ = {
->>>>>>> f65aeaef
 			isa = XCBuildConfiguration;
 			buildSettings = {
 				PRODUCT_NAME = "$(TARGET_NAME)";
 			};
 			name = Debug;
 		};
-<<<<<<< HEAD
 		275A29091649A54000B0D8EE /* Release */ = {
-=======
-		275A29271649C58900B0D8EE /* Release */ = {
->>>>>>> f65aeaef
 			isa = XCBuildConfiguration;
 			buildSettings = {
 				PRODUCT_NAME = "$(TARGET_NAME)";
@@ -3296,26 +2937,14 @@
 			defaultConfigurationIsVisible = 0;
 			defaultConfigurationName = Release;
 		};
-<<<<<<< HEAD
 		275A29071649A54000B0D8EE /* Build configuration list for PBXAggregateTarget "All" */ = {
-=======
-		275A29251649C58900B0D8EE /* Build configuration list for PBXAggregateTarget "All" */ = {
-			isa = XCConfigurationList;
-			buildConfigurations = (
-				275A29261649C58900B0D8EE /* Debug */,
-				275A29271649C58900B0D8EE /* Release */,
-			);
-			defaultConfigurationIsVisible = 0;
-			defaultConfigurationName = Release;
-		};
-		27731F271495CFEF00815D67 /* Build configuration list for PBXNativeTarget "iOS Empty App" */ = {
->>>>>>> f65aeaef
 			isa = XCConfigurationList;
 			buildConfigurations = (
 				275A29081649A54000B0D8EE /* Debug */,
 				275A29091649A54000B0D8EE /* Release */,
 			);
 			defaultConfigurationIsVisible = 0;
+			defaultConfigurationName = Release;
 		};
 		27731F271495CFEF00815D67 /* Build configuration list for PBXNativeTarget "TouchDB iOS Empty App" */ = {
 			isa = XCConfigurationList;

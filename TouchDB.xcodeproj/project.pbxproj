--- conflicted
+++ resolved
@@ -2422,11 +2422,7 @@
 				CLANG_WARN_OBJC_MISSING_PROPERTY_SYNTHESIS = YES;
 				CLANG_WARN_SUSPICIOUS_IMPLICIT_CONVERSION = YES;
 				CLANG_WARN__DUPLICATE_METHOD_MATCH = YES;
-<<<<<<< HEAD
-				CURRENT_PROJECT_VERSION = 1.401;
-=======
-				CURRENT_PROJECT_VERSION = 1.002;
->>>>>>> e8aa48b3
+				CURRENT_PROJECT_VERSION = 1.402;
 				GCC_C_LANGUAGE_STANDARD = c99;
 				GCC_DYNAMIC_NO_PIC = NO;
 				GCC_OPTIMIZATION_LEVEL = 0;
@@ -2453,11 +2449,7 @@
 				CLANG_WARN_OBJC_MISSING_PROPERTY_SYNTHESIS = YES;
 				CLANG_WARN_SUSPICIOUS_IMPLICIT_CONVERSION = YES;
 				CLANG_WARN__DUPLICATE_METHOD_MATCH = YES;
-<<<<<<< HEAD
-				CURRENT_PROJECT_VERSION = 1.401;
-=======
-				CURRENT_PROJECT_VERSION = 1.002;
->>>>>>> e8aa48b3
+				CURRENT_PROJECT_VERSION = 1.402;
 				GCC_C_LANGUAGE_STANDARD = c99;
 				GCC_DYNAMIC_NO_PIC = NO;
 				GCC_VERSION = com.apple.compilers.llvm.clang.1_0;

--- conflicted
+++ resolved
@@ -2284,11 +2284,7 @@
 			buildSettings = {
 				ARCHS = "$(ARCHS_STANDARD_32_64_BIT)";
 				CLANG_WARN_SUSPICIOUS_IMPLICIT_CONVERSION = YES;
-<<<<<<< HEAD
-				CURRENT_PROJECT_VERSION = 0.8;
-=======
 				CURRENT_PROJECT_VERSION = 0.9;
->>>>>>> ee261fed
 				GCC_C_LANGUAGE_STANDARD = c99;
 				GCC_DYNAMIC_NO_PIC = NO;
 				GCC_OPTIMIZATION_LEVEL = 0;
@@ -2310,11 +2306,7 @@
 			buildSettings = {
 				ARCHS = "$(ARCHS_STANDARD_32_64_BIT)";
 				CLANG_WARN_SUSPICIOUS_IMPLICIT_CONVERSION = YES;
-<<<<<<< HEAD
-				CURRENT_PROJECT_VERSION = 0.8;
-=======
 				CURRENT_PROJECT_VERSION = 0.9;
->>>>>>> ee261fed
 				GCC_C_LANGUAGE_STANDARD = c99;
 				GCC_DYNAMIC_NO_PIC = NO;
 				GCC_VERSION = com.apple.compilers.llvm.clang.1_0;

--- conflicted
+++ resolved
@@ -279,13 +279,8 @@
     CAssert(newRepl.running);
 
     // Now delete the database, and check that the replication doc is deleted too:
-<<<<<<< HEAD
     CAssert([server deleteDatabase: sourceDB error: NULL]);
-    CAssertNil([replicatorDb getDocumentWithID: rev.docID revisionID: nil options: 0]);
-=======
-    CAssert([server deleteDatabaseNamed: @"foo"]);
     CAssertNil([replicatorDb getDocumentWithID: rev.docID revisionID: nil]);
->>>>>>> a4e35e56
     
     [server close];
 }

--- conflicted
+++ resolved
@@ -58,7 +58,6 @@
 #endif
 
 
-<<<<<<< HEAD
 + (NSString*) defaultDirectory {
     NSArray* paths = NSSearchPathForDirectoriesInDomains(NSApplicationSupportDirectory,
                                                          NSUserDomainMask, YES);
@@ -70,13 +69,10 @@
 }
 
 
-- (id) initWithDirectory: (NSString*)dirPath error: (NSError**)outError {
-=======
 - (id) initWithDirectory: (NSString*)dirPath
                  options: (const TDDatabaseManagerOptions*)options
                    error: (NSError**)outError
 {
->>>>>>> a4e35e56
     if (outError) *outError = nil;
     self = [super init];
     if (self) {

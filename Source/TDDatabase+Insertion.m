//
//  TDDatabase+Insertion.m
//  TouchDB
//
//  Created by Jens Alfke on 12/27/11.
//  Copyright (c) 2011 Couchbase, Inc. All rights reserved.
//
//  Licensed under the Apache License, Version 2.0 (the "License"); you may not use this file
//  except in compliance with the License. You may obtain a copy of the License at
//    http://www.apache.org/licenses/LICENSE-2.0
//  Unless required by applicable law or agreed to in writing, software distributed under the
//  License is distributed on an "AS IS" BASIS, WITHOUT WARRANTIES OR CONDITIONS OF ANY KIND,
//  either express or implied. See the License for the specific language governing permissions
//  and limitations under the License.

#import "TDDatabase+Insertion.h"
#import "TDDatabase+Attachments.h"
#import "TouchDatabase.h"
#import "TouchDocument.h"
#import <TouchDB/TDRevision.h>
#import "TDCanonicalJSON.h"
#import "TDAttachment.h"
#import "TDInternal.h"
#import "TDMisc.h"
#import "Test.h"

#import "FMDatabase.h"
#import "FMDatabaseAdditions.h"

#ifdef GNUSTEP
#import <openssl/sha.h>
#else
#define COMMON_DIGEST_FOR_OPENSSL
#import <CommonCrypto/CommonDigest.h>
#endif


@interface TDValidationContext : NSObject <TDValidationContext>
{
    @private
    TDDatabase* _db;
    TDRevision* _currentRevision, *_newRevision;
    TDStatus _errorType;
    NSString* _errorMessage;
    NSArray* _changedKeys;
}
- (id) initWithDatabase: (TDDatabase*)db
               revision: (TDRevision*)currentRevision 
               newRevision: (TDRevision*)newRevision;
@property (readonly) TDRevision* currentRevision;
@property TDStatus errorType;
@property (copy) NSString* errorMessage;
@end



@implementation TDDatabase (Insertion)


#pragma mark - DOCUMENT & REV IDS:


+ (BOOL) isValidDocumentID: (NSString*)str {
    // http://wiki.apache.org/couchdb/HTTP_Document_API#Documents
    if (str.length == 0)
        return NO;
    if ([str characterAtIndex: 0] == '_')
        return [str hasPrefix: @"_design/"];
    return YES;
    // "_local/*" is not a valid document ID. Local docs have their own API and shouldn't get here.
}


/** Generates a new document ID at random. */
+ (NSString*) generateDocumentID {
    return TDCreateUUID();
}


/** Given an existing revision ID, generates an ID for the next revision.
    Returns nil if prevID is invalid. */
- (NSString*) generateIDForRevision: (TDRevision*)rev
                           withJSON: (NSData*)json
                        attachments: (NSDictionary*)attachments
                             prevID: (NSString*) prevID
{
    // Revision IDs have a generation count, a hyphen, and a hex digest.
    unsigned generation = 0;
    if (prevID) {
        generation = [TDRevision generationFromRevID: prevID];
        if (generation == 0)
            return nil;
    }
    
    // Generate a digest for this revision based on the previous revision ID, document JSON,
    // and attachment digests. This doesn't need to be secure; we just need to ensure that this
    // code consistently generates the same ID given equivalent revisions.
    MD5_CTX ctx;
    unsigned char digestBytes[MD5_DIGEST_LENGTH];
    MD5_Init(&ctx);
    
    NSData* prevIDUTF8 = [prevID dataUsingEncoding: NSUTF8StringEncoding];
    NSUInteger length = prevIDUTF8.length;
    if (length > 0xFF)
        return nil;
    uint8_t lengthByte = length & 0xFF;
    MD5_Update(&ctx, &lengthByte, 1);       // prefix with length byte
    if (length > 0)
        MD5_Update(&ctx, prevIDUTF8.bytes, length);
    
    uint8_t deletedByte = rev.deleted != NO;
    MD5_Update(&ctx, &deletedByte, 1);
    
    for (NSString* attName in [attachments.allKeys sortedArrayUsingSelector: @selector(compare:)]) {
        TDAttachment* attachment = attachments[attName];
        MD5_Update(&ctx, &attachment->blobKey, sizeof(attachment->blobKey));
    }
    
    MD5_Update(&ctx, json.bytes, json.length);
        
    MD5_Final(digestBytes, &ctx);
    NSString* digest = TDHexFromBytes(digestBytes, sizeof(digestBytes));
    return [NSString stringWithFormat: @"%u-%@", generation+1, digest];
}


/** Adds a new document ID to the 'docs' table. */
- (SInt64) insertDocumentID: (NSString*)docID {
    Assert([TDDatabase isValidDocumentID: docID]);  // this should be caught before I get here
    if (![_fmdb executeUpdate: @"INSERT INTO docs (docid) VALUES (?)", docID])
        return -1;
    return _fmdb.lastInsertRowId;
}


/** Extracts the history of revision IDs (in reverse chronological order) from the _revisions key */
+ (NSArray*) parseCouchDBRevisionHistory: (NSDictionary*)docProperties {
    NSDictionary* revisions = $castIf(NSDictionary,
                                      docProperties[@"_revisions"]);
    if (!revisions)
        return nil;
    // Extract the history, expanding the numeric prefixes:
    NSArray* revIDs = $castIf(NSArray, revisions[@"ids"]);
    __block int start = [$castIf(NSNumber, revisions[@"start"]) intValue];
    if (start)
        revIDs = [revIDs my_map: ^(id revID) {return $sprintf(@"%d-%@", start--, revID);}];
    return revIDs;
}


#pragma mark - INSERTION:


/** Returns the JSON to be stored into the 'json' column for a given TDRevision.
    This has all the special keys like "_id" stripped out. */
- (NSData*) encodeDocumentJSON: (TDRevision*)rev {
    static NSSet* sSpecialKeysToRemove, *sSpecialKeysToLeave;
    if (!sSpecialKeysToRemove) {
        sSpecialKeysToRemove = [[NSSet alloc] initWithObjects: @"_id", @"_rev", @"_attachments",
            @"_deleted", @"_revisions", @"_revs_info", @"_conflicts", @"_deleted_conflicts",
            @"_local_seq", nil];
        sSpecialKeysToLeave = [[NSSet alloc] initWithObjects:
            @"_replication_id", @"_replication_state", @"_replication_state_time", nil];
    }

    NSDictionary* origProps = rev.properties;
    if (!origProps)
        return nil;
    
    // Don't leave in any "_"-prefixed keys except for the ones in sSpecialKeysToLeave.
    // Keys in sSpecialKeysToIgnore (_id, _rev, ...) are left out, any others trigger an error.
    NSMutableDictionary* properties = [[NSMutableDictionary alloc] initWithCapacity: origProps.count];
    for (NSString* key in origProps) {
        if (![key hasPrefix: @"_"]  || [sSpecialKeysToLeave member: key]) {
            properties[key] = origProps[key];
        } else if (![sSpecialKeysToRemove member: key]) {
            Log(@"TDDatabase: Invalid top-level key '%@' in document to be inserted", key);
            [properties release];
            return nil;
        }
    }
    
    // Create canonical JSON -- this is important, because the JSON data returned here will be used
    // to create the new revision ID, and we need to guarantee that equivalent revision bodies
    // result in equal revision IDs.
    NSData* json = [TDCanonicalJSON canonicalData: properties];
    [properties release];
    return json;
}


<<<<<<< HEAD
=======
- (TDRevision*) winnerWithDocID: (SInt64)docNumericID
                      oldWinner: (NSString*)oldWinningRevID
                     oldDeleted: (BOOL)oldWinnerWasDeletion
                         newRev: (TDRevision*)newRev
{
    if (!oldWinningRevID)
        return newRev;
    NSString* newRevID = newRev.revID;
    if (!newRev.deleted) {
        if (oldWinnerWasDeletion || TDCompareRevIDs(newRevID, oldWinningRevID) > 0)
            return newRev;   // this is now the winning live revision
    } else if (oldWinnerWasDeletion) {
        if (TDCompareRevIDs(newRevID, oldWinningRevID) > 0)
            return newRev;  // doc still deleted, but this beats previous deletion rev
    } else {
        // Doc was alive. How does this deletion affect the winning rev ID?
        BOOL deleted;
        NSString* winningRevID = [self winningRevIDOfDocNumericID: docNumericID
                                                        isDeleted: &deleted];
        if (!$equal(winningRevID, oldWinningRevID)) {
            if ($equal(winningRevID, newRev.revID))
                return newRev;
            else {
                TDRevision* winningRev = [[[TDRevision alloc] initWithDocID: newRev.docID
                                                                      revID: winningRevID
                                                                    deleted: NO] autorelease];
                return winningRev;
            }
        }
    }
    return nil; // no change
}


/** Posts a local NSNotification of a new revision of a document. */
- (void) notifyChange: (TDRevision*)rev
               source: (NSURL*)source
           winningRev: (TDRevision*)winningRev
{
    NSDictionary* userInfo = $dict({@"rev", rev},
                                   {@"source", source},
                                   {@"winner", winningRev});
    [[NSNotificationCenter defaultCenter] postNotificationName: TDDatabaseChangeNotification
                                                        object: self
                                                      userInfo: userInfo];
}


>>>>>>> 9dbdaf8e
// Raw row insertion. Returns new sequence, or 0 on error
- (SequenceNumber) insertRevision: (TDRevision*)rev
                     docNumericID: (SInt64)docNumericID
                   parentSequence: (SequenceNumber)parentSequence
                          current: (BOOL)current
                             JSON: (NSData*)json
{
    // Don't store a SQL null in the 'json' column -- I reserve it to mean that the revision data
    // has been lost due to compaction. Instead, store an empty zero-length blob.
    if (json == nil)
        json = [NSData data];
    
    if (![_fmdb executeUpdate: @"INSERT INTO revs (doc_id, revid, parent, current, deleted, json) "
                                "VALUES (?, ?, ?, ?, ?, ?)",
                               @(docNumericID),
                               rev.revID,
                               (parentSequence ? @(parentSequence) : nil ),
                               @(current),
                               @(rev.deleted),
                               json])
        return 0;
    return rev.sequence = _fmdb.lastInsertRowId;
}


/** Public method to add a new revision of a document. */
- (TDRevision*) putRevision: (TDRevision*)rev
             prevRevisionID: (NSString*)prevRevID   // rev ID being replaced, or nil if an insert
                     status: (TDStatus*)outStatus
{
    return [self putRevision: rev prevRevisionID: prevRevID allowConflict: NO status: outStatus];
}


/** Public method to add a new revision of a document. */
- (TDRevision*) putRevision: (TDRevision*)rev
             prevRevisionID: (NSString*)prevRevID   // rev ID being replaced, or nil if an insert
              allowConflict: (BOOL)allowConflict
                     status: (TDStatus*)outStatus
{
    LogTo(TDDatabase, @"PUT rev=%@, prevRevID=%@, allowConflict=%d", rev, prevRevID, allowConflict);
    Assert(outStatus);
    NSString* docID = rev.docID;
    BOOL deleted = rev.deleted;
    if (!rev || (prevRevID && !docID) || (deleted && !docID)
             || (docID && ![TDDatabase isValidDocumentID: docID])) {
        *outStatus = kTDStatusBadID;
        return nil;
    }
    
    *outStatus = kTDStatusDBError;  // default error is Internal Server Error, if we return nil below
    [self beginTransaction];
    FMResultSet* r = nil;
    TDStatus status;
    TDRevision* winningRev = nil;
    @try {
        //// PART I: In which are performed lookups and validations prior to the insert...
        
        SInt64 docNumericID = docID ? [self getDocNumericID: docID] : 0;
        SequenceNumber parentSequence = 0;
        if (prevRevID) {
            // Replacing: make sure given prevRevID is current & find its sequence number:
            if (docNumericID <= 0) {
                *outStatus = kTDStatusNotFound;
                return nil;
            }
            NSString* sql = $sprintf(@"SELECT sequence FROM revs "
                                      "WHERE doc_id=? AND revid=? %@ LIMIT 1",
                                     (allowConflict ? @"" : @"AND current=1"));
            parentSequence = [_fmdb longLongForQuery: sql, @(docNumericID), prevRevID];
            if (parentSequence == 0) {
                // Not found: kTDStatusNotFound or a kTDStatusConflict, depending on whether there is any current revision
                if (!allowConflict && [self existsDocumentWithID: docID revisionID: nil])
                    *outStatus = kTDStatusConflict;
                else
                    *outStatus = kTDStatusNotFound;
                return nil;
            }
            
            if (_validations.count > 0) {
                // Fetch the previous revision and validate the new one against it:
                TDRevision* prevRev = [[TDRevision alloc] initWithDocID: docID revID: prevRevID
                                                                deleted: NO];
                status = [self validateRevision: rev previousRevision: prevRev];
                [prevRev release];
                if (TDStatusIsError(status)) {
                    *outStatus = status;
                    return nil;
                }
            }
            
        } else {
            // Inserting first revision.
            if (deleted && docID) {
                // Didn't specify a revision to delete: kTDStatusNotFound or a kTDStatusConflict, depending
                *outStatus = [self existsDocumentWithID: docID revisionID: nil] ? kTDStatusConflict : kTDStatusNotFound;
                return nil;
            }
            
            // Validate:
            status = [self validateRevision: rev previousRevision: nil];
            if (TDStatusIsError(status)) {
                *outStatus = status;
                return nil;
            }
            
            if (docID) {
                // Inserting first revision, with docID given (PUT):
                if (docNumericID <= 0) {
                    // Doc ID doesn't exist at all; create it:
                    docNumericID = [self insertDocumentID: docID];
                    if (docNumericID <= 0)
                        return nil;
                } else {
                    // Doc ID exists; check whether current winning revision is deleted:
                    r = [_fmdb executeQuery: @"SELECT sequence, deleted FROM revs "
                                              "WHERE doc_id=? and current=1 ORDER BY revid DESC LIMIT 1",
                                             @(docNumericID)];
                    if (!r)
                        return nil;
                    if ([r next]) {
                        if ([r boolForColumnIndex: 1]) {
                            // Make the deleted revision no longer current:
                            if (![_fmdb executeUpdate: @"UPDATE revs SET current=0 WHERE sequence=?",
                                                       @([r longLongIntForColumnIndex: 0])])
                                return nil;
                        } else if (!allowConflict) {
                            // The current winning revision is not deleted, so this is a conflict
                            *outStatus = kTDStatusConflict;
                            return nil;
                        }
                    }
                    [r close];
                    r = nil;
                }
            } else {
                // Inserting first revision, with no docID given (POST): generate a unique docID:
                docID = [[self class] generateDocumentID];
                docNumericID = [self insertDocumentID: docID];
                if (docNumericID <= 0)
                    return nil;
            }
        }

        // Look up which rev is the winner, before this insertion
        //OPT: This rev ID could be cached in the 'docs' row
        BOOL oldWinnerWasDeletion;
        NSString* oldWinningRevID = [self winningRevIDOfDocNumericID: docNumericID
                                                           isDeleted: &oldWinnerWasDeletion];
        
        //// PART II: In which insertion occurs...
        
        // Get the attachments:
        NSDictionary* attachments = [self attachmentsFromRevision: rev status: &status];
        if (!attachments) {
            *outStatus = status;
            return nil;
        }
        
        // Bump the revID and update the JSON:
        NSData* json = nil;
        if (rev.properties) {
            json = [self encodeDocumentJSON: rev];
            if (!json) {
                *outStatus = kTDStatusBadJSON;
                return nil;
            }
            if (json.length == 2 && memcmp(json.bytes, "{}", 2)==0)
                json = nil;
        }
        NSString* newRevID = [self generateIDForRevision: rev
                                                withJSON: json
                                             attachments: attachments
                                                  prevID: prevRevID];
        if (!newRevID) {
            *outStatus = kTDStatusBadID;  // invalid previous revID (no numeric prefix)
            return nil;
        }
        rev = [[rev copyWithDocID: docID revID: newRevID] autorelease];
        
        // Now insert the rev itself:
        SequenceNumber sequence = [self insertRevision: rev
                                          docNumericID: docNumericID
                                        parentSequence: parentSequence
                                               current: YES
                                                  JSON: json];
        if (!sequence) {
            // The insert failed. If it was due to a constraint violation, that means an identical
            // revision already exists; so just return it.
            if (_fmdb.lastErrorCode == SQLITE_CONSTRAINT) {
                *outStatus = kTDStatusOK;
                rev.body = nil;
                return rev;
            } else {
                return nil;
            }
        }
        
        // Make replaced rev non-current:
        if (parentSequence > 0) {
            if (![_fmdb executeUpdate: @"UPDATE revs SET current=0 WHERE sequence=?",
                                       @(parentSequence)])
                return nil;
        }

        // Store any attachments:
        status = [self processAttachments: attachments
                              forRevision: rev
                       withParentSequence: parentSequence];
        if (TDStatusIsError(status)) {
            *outStatus = status;
            return nil;
        }

        // Figure out what the new winning rev ID is:
        winningRev = [self winnerWithDocID: docNumericID
                                 oldWinner: oldWinningRevID oldDeleted: oldWinnerWasDeletion
                                    newRev: rev];

        // Success!
        *outStatus = deleted ? kTDStatusOK : kTDStatusCreated;
        
    } @finally {
        // Remember, we could have gotten here via a 'return' inside the @try block above.
        [r close];
        [self endTransaction: (*outStatus < 300)];
    }
    
    if (TDStatusIsError(*outStatus)) 
        return nil;
    
    //// EPILOGUE: A change notification is sent...
    [self notifyChange: rev source: nil winningRev: winningRev];
    return rev;
}


/** Public method to add an existing revision of a document (probably being pulled). */
- (TDStatus) forceInsert: (TDRevision*)rev
         revisionHistory: (NSArray*)history  // in *reverse* order, starting with rev's revID
                  source: (NSURL*)source
{
    NSString* docID = rev.docID;
    NSString* revID = rev.revID;
    if (![TDDatabase isValidDocumentID: docID] || !revID)
        return kTDStatusBadID;
    
    NSUInteger historyCount = history.count;
    if (historyCount == 0) {
        history = @[revID];
        historyCount = 1;
    } else if (!$equal(history[0], revID))
        return kTDStatusBadID;
    
    BOOL success = NO;
    TDRevision* winningRev = nil;
    [self beginTransaction];
    @try {
        // First look up the document's row-id and all locally-known revisions of it:
        TDRevisionList* localRevs = nil;
        SInt64 docNumericID = [self getDocNumericID: docID];
        if (docNumericID > 0) {
            localRevs = [self getAllRevisionsOfDocumentID: docID
                                                numericID: docNumericID
                                              onlyCurrent: NO];
            if (!localRevs)
                return kTDStatusDBError;
        } else {
            docNumericID = [self insertDocumentID: docID];
            if (docNumericID <= 0)
                return kTDStatusDBError;
        }

        // Validate against the latest common ancestor:
        if (_validations.count > 0) {
            TDRevision* oldRev = nil;
            for (NSUInteger i = 1; i<historyCount; ++i) {
                oldRev = [localRevs revWithDocID: docID revID: history[i]];
                if (oldRev)
                    break;
            }
            TDStatus status = [self validateRevision: rev previousRevision: oldRev];
            if (TDStatusIsError(status))
                return status;
        }
        
        // Look up which rev is the winner, before this insertion
        //OPT: This rev ID could be cached in the 'docs' row
        BOOL oldWinnerWasDeletion;
        NSString* oldWinningRevID = [self winningRevIDOfDocNumericID: docNumericID
                                                           isDeleted: &oldWinnerWasDeletion];

        // Walk through the remote history in chronological order, matching each revision ID to
        // a local revision. When the list diverges, start creating blank local revisions to fill
        // in the local history:
        SequenceNumber sequence = 0;
        SequenceNumber localParentSequence = 0;
        for (NSInteger i = historyCount - 1; i>=0; --i) {
            NSString* revID = history[i];
            TDRevision* localRev = [localRevs revWithDocID: docID revID: revID];
            if (localRev) {
                // This revision is known locally. Remember its sequence as the parent of the next one:
                sequence = localRev.sequence;
                Assert(sequence > 0);
                localParentSequence = sequence;
                
            } else {
                // This revision isn't known, so add it:
                TDRevision* newRev;
                NSData* json = nil;
                BOOL current = NO;
                if (i==0) {
                    // Hey, this is the leaf revision we're inserting:
                    newRev = rev;
                    if (!rev.deleted) {
                        json = [self encodeDocumentJSON: rev];
                        if (!json)
                            return kTDStatusBadJSON;
                    }
                    current = YES;
                } else {
                    // It's an intermediate parent, so insert a stub:
                    newRev = [[[TDRevision alloc] initWithDocID: docID revID: revID deleted: NO]
                                    autorelease];
                }

                // Insert it:
                sequence = [self insertRevision: newRev
                                   docNumericID: docNumericID
                                 parentSequence: sequence
                                        current: current 
                                           JSON: json];
                if (sequence <= 0)
                    return kTDStatusDBError;
                newRev.sequence = sequence;
                
                if (i==0) {
                    // Write any changed attachments for the new revision. As the parent sequence use
                    // the latest local revision (this is to copy attachments from):
                    TDStatus status;
                    NSDictionary* attachments = [self attachmentsFromRevision: rev status: &status];
                    if (attachments)
                        status = [self processAttachments: attachments
                                              forRevision: rev
                                       withParentSequence: localParentSequence];
                    if (TDStatusIsError(status)) 
                        return status;
                }
            }
        }

        // Mark the latest local rev as no longer current:
        if (localParentSequence > 0 && localParentSequence != sequence) {
            if (![_fmdb executeUpdate: @"UPDATE revs SET current=0 WHERE sequence=?",
                  @(localParentSequence)])
                return kTDStatusDBError;
        }

        // Figure out what the new winning rev ID is:
        winningRev = [self winnerWithDocID: docNumericID
                                 oldWinner: oldWinningRevID oldDeleted: oldWinnerWasDeletion
                                    newRev: rev];


        success = YES;
    } @finally {
        [self endTransaction: success];
    }
    
    // Notify and return:
    [self notifyChange: rev source: source winningRev: winningRev];
    return kTDStatusCreated;
}


#pragma mark - PURGING / COMPACTING:


- (TDStatus) compact {
    // Can't delete any rows because that would lose revision tree history.
    // But we can remove the JSON of non-current revisions, which is most of the space.
    Log(@"TDDatabase: Deleting JSON of old revisions...");
    if (![_fmdb executeUpdate: @"UPDATE revs SET json=null WHERE current=0"])
        return kTDStatusDBError;

    Log(@"Deleting old attachments...");
    TDStatus status = [self garbageCollectAttachments];

    Log(@"Vacuuming SQLite database...");
    if (![_fmdb executeUpdate: @"VACUUM"])
        return kTDStatusDBError;

    Log(@"...Finished database compaction.");
    return status;
}


- (TDStatus) purgeRevisions: (NSDictionary*)docsToRevs
                     result: (NSDictionary**)outResult
{
    // <http://wiki.apache.org/couchdb/Purge_Documents>
    NSMutableDictionary* result = $mdict();
    if (outResult)
        *outResult = result;
    if (docsToRevs.count == 0)
        return kTDStatusOK;
    return [self inTransaction: ^TDStatus {
        for (NSString* docID in docsToRevs) {
            SInt64 docNumericID = [self getDocNumericID: docID];
            if (!docNumericID) {
                continue;  // no such document; skip it
            }
            NSArray* revsPurged;
            NSArray* revIDs = $castIf(NSArray, docsToRevs[docID]);
            if (!revIDs) {
                return kTDStatusBadParam;
            } else if (revIDs.count == 0) {
                revsPurged = @[];
            } else if ([revIDs containsObject: @"*"]) {
                // Delete all revisions if magic "*" revision ID is given:
                if (![_fmdb executeUpdate: @"DELETE FROM revs WHERE doc_id=?",
                                           @(docNumericID)]) {
                    return kTDStatusDBError;
                }
                revsPurged = @[@"*"];
                
            } else {
                // Iterate over all the revisions of the doc, in reverse sequence order.
                // Keep track of all the sequences to delete, i.e. the given revs and ancestors,
                // but not any non-given leaf revs or their ancestors.
                FMResultSet* r = [_fmdb executeQuery: @"SELECT revid, sequence, parent FROM revs "
                                                       "WHERE doc_id=? ORDER BY sequence DESC",
                                  @(docNumericID)];
                if (!r)
                    return kTDStatusDBError;
                NSMutableSet* seqsToPurge = [NSMutableSet set];
                NSMutableSet* seqsToKeep = [NSMutableSet set];
                NSMutableSet* revsToPurge = [NSMutableSet set];
                while ([r next]) {
                    NSString* revID = [r stringForColumnIndex: 0];
                    id sequence = @([r longLongIntForColumnIndex: 1]);
                    id parent = @([r longLongIntForColumnIndex: 2]);
                    if (([seqsToPurge containsObject: sequence] || [revIDs containsObject:revID]) &&
                            ![seqsToKeep containsObject: sequence]) {
                        // Purge it and maybe its parent:
                        [seqsToPurge addObject: sequence];
                        [revsToPurge addObject: revID];
                        if ([parent longLongValue] > 0)
                            [seqsToPurge addObject: parent];
                    } else {
                        // Keep it and its parent:
                        [seqsToPurge removeObject: sequence];
                        [revsToPurge removeObject: revID];
                        [seqsToKeep addObject: parent];
                    }
                }
                [r close];
                [seqsToPurge minusSet: seqsToKeep];

                LogTo(TDDatabase, @"Purging doc '%@' revs (%@); asked for (%@)",
                      docID, [revsToPurge.allObjects componentsJoinedByString: @", "],
                      [revIDs componentsJoinedByString: @", "]);

                if (seqsToPurge.count) {
                    // Now delete the sequences to be purged.
                    NSString* sql = $sprintf(@"DELETE FROM revs WHERE sequence in (%@)",
                                           [seqsToPurge.allObjects componentsJoinedByString: @","]);
                    if (![_fmdb executeUpdate: sql])
                        return kTDStatusDBError;
                    if ((NSUInteger)_fmdb.changes != seqsToPurge.count)
                        Warn(@"purgeRevisions: Only %i sequences deleted of (%@)",
                             _fmdb.changes, [seqsToPurge.allObjects componentsJoinedByString:@","]);
                }
                revsPurged = revsToPurge.allObjects;
            }
            result[docID] = revsPurged;
        }
        return kTDStatusOK;
    }];
}


#pragma mark - VALIDATION:


- (void) defineValidation: (NSString*)validationName asBlock: (TDValidationBlock)validationBlock {
    if (validationBlock) {
        if (!_validations)
            _validations = [[NSMutableDictionary alloc] init];
        [_validations setValue: [[validationBlock copy] autorelease] forKey: validationName];
    } else {
        [_validations removeObjectForKey: validationName];
    }
}

- (TDValidationBlock) validationNamed: (NSString*)validationName {
    return _validations[validationName];
}


- (TDStatus) validateRevision: (TDRevision*)newRev previousRevision: (TDRevision*)oldRev {
    if (_validations.count == 0)
        return kTDStatusOK;
    TDValidationContext* context = [[TDValidationContext alloc] initWithDatabase: self
                                                                        revision: oldRev
                                                                     newRevision: newRev];
    TDStatus status = kTDStatusOK;
    for (TDValidationBlock validationName in _validations) {
        TDValidationBlock validation = [self validationNamed: validationName];
        if (!validation(newRev, context)) {
            status = context.errorType;
            break;
        }
    }
    [context release];
    return status;
}


@end






@implementation TDValidationContext

- (id) initWithDatabase: (TDDatabase*)db
               revision: (TDRevision*)currentRevision
            newRevision: (TDRevision*)newRevision
{
    self = [super init];
    if (self) {
        _db = db;
        _currentRevision = currentRevision;
        _newRevision = newRevision;
        _errorType = kTDStatusForbidden;
        _errorMessage = [@"invalid document" retain];
    }
    return self;
}

- (void)dealloc {
    [_changedKeys release];
    [_errorMessage release];
    [super dealloc];
}

- (TDRevision*) currentRevision {
    if (_currentRevision)
        [_db loadRevisionBody: _currentRevision options: 0];
    return _currentRevision;
}

@synthesize errorType=_errorType, errorMessage=_errorMessage;

- (NSArray*) changedKeys {
    if (!_changedKeys) {
        NSMutableArray* changedKeys = [[NSMutableArray alloc] init];
        NSDictionary* cur = self.currentRevision.properties;
        NSDictionary* nuu = _newRevision.properties;
        for (NSString* key in cur.allKeys) {
            if (!$equal(cur[key], nuu[key])
                    && ![key isEqualToString: @"_rev"])
                [changedKeys addObject: key];
        }
        for (NSString* key in nuu.allKeys) {
            if (!cur[key]
                    && ![key isEqualToString: @"_rev"] && ![key isEqualToString: @"_id"])
                [changedKeys addObject: key];
        }
        _changedKeys = changedKeys;
    }
    return _changedKeys;
}

- (BOOL) allowChangesOnlyTo: (NSArray*)keys {
    for (NSString* key in self.changedKeys) {
        if (![keys containsObject: key]) {
            self.errorMessage = $sprintf(@"The '%@' property may not be changed", key);
            return NO;
        }
    }
    return YES;
}

- (BOOL) disallowChangesTo: (NSArray*)keys {
    for (NSString* key in self.changedKeys) {
        if ([keys containsObject: key]) {
            self.errorMessage = $sprintf(@"The '%@' property may not be changed", key);
            return NO;
        }
    }
    return YES;
}

- (BOOL) enumerateChanges: (TDChangeEnumeratorBlock)enumerator {
    NSDictionary* cur = self.currentRevision.properties;
    NSDictionary* nuu = _newRevision.properties;
    for (NSString* key in self.changedKeys) {
        if (!enumerator(key, cur[key], nuu[key])) {
            if (!_errorMessage)
                self.errorMessage = $sprintf(@"Illegal change to '%@' property", key);
            return NO;
        }
    }
    return YES;
}

@end<|MERGE_RESOLUTION|>--- conflicted
+++ resolved
@@ -189,8 +189,6 @@
 }
 
 
-<<<<<<< HEAD
-=======
 - (TDRevision*) winnerWithDocID: (SInt64)docNumericID
                       oldWinner: (NSString*)oldWinningRevID
                      oldDeleted: (BOOL)oldWinnerWasDeletion
@@ -225,21 +223,6 @@
 }
 
 
-/** Posts a local NSNotification of a new revision of a document. */
-- (void) notifyChange: (TDRevision*)rev
-               source: (NSURL*)source
-           winningRev: (TDRevision*)winningRev
-{
-    NSDictionary* userInfo = $dict({@"rev", rev},
-                                   {@"source", source},
-                                   {@"winner", winningRev});
-    [[NSNotificationCenter defaultCenter] postNotificationName: TDDatabaseChangeNotification
-                                                        object: self
-                                                      userInfo: userInfo];
-}
-
-
->>>>>>> 9dbdaf8e
 // Raw row insertion. Returns new sequence, or 0 on error
 - (SequenceNumber) insertRevision: (TDRevision*)rev
                      docNumericID: (SInt64)docNumericID

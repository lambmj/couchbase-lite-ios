//
//  TDReplicator.h
//  TouchDB
//
//  Created by Jens Alfke on 12/6/11.
//  Copyright (c) 2011 Couchbase, Inc. All rights reserved.
//

#import <Foundation/Foundation.h>

@class TD_Database, TD_RevisionList, TDBatcher, TDReachability;
@protocol TDAuthorizer;


/** Posted when changesProcessed or changesTotal changes. */
extern NSString* TDReplicatorProgressChangedNotification;

/** Posted when replicator stops running. */
extern NSString* TDReplicatorStoppedNotification;


/** Abstract base class for push or pull replications. */
@interface TDReplicator : NSObject
{
    @protected
<<<<<<< HEAD
    TDDatabase* __weak _db;
    NSThread* _thread;
=======
    NSThread* _thread;
    TD_Database* __weak _db;
>>>>>>> f65aeaef
    NSURL* _remote;
    TDReachability* _host;
    BOOL _continuous;
    NSString* _filterName;
    NSDictionary* _filterParameters;
    NSString* _lastSequence;
    BOOL _lastSequenceChanged;
    NSDictionary* _remoteCheckpoint;
    BOOL _savingCheckpoint, _overdueForSave;
    BOOL _running, _online, _active;
    unsigned _revisionsFailed;
    NSError* _error;
    NSString* _sessionID;
    TDBatcher* _batcher;
    NSMutableArray* _remoteRequests;
    int _asyncTaskCount;
    NSUInteger _changesProcessed, _changesTotal;
    CFAbsoluteTime _startTime;
    id<TDAuthorizer> _authorizer;
    NSDictionary* _options;
    NSDictionary* _requestHeaders;
}

+ (NSString *)progressChangedNotification;
+ (NSString *)stoppedNotification;

- (id) initWithDB: (TD_Database*)db
           remote: (NSURL*)remote
             push: (BOOL)push
       continuous: (BOOL)continuous;

@property (weak, readonly) TD_Database* db;
@property (readonly) NSURL* remote;
@property (readonly) BOOL isPush;
@property (readonly) BOOL continuous;
@property (copy) NSString* filterName;
@property (copy) NSDictionary* filterParameters;
@property (copy) NSDictionary* options;

/** Optional dictionary of headers to be added to all requests to remote servers. */
@property (copy) NSDictionary* requestHeaders;

@property (strong) id<TDAuthorizer> authorizer;

/** Starts the replicator.
    Replicators run asynchronously so nothing will happen until later.
    A replicator can only be started once; don't reuse it after it stops. */
- (void) start;

/** Request to stop the replicator.
    Any pending asynchronous operations will be canceled.
    TDReplicatorStoppedNotification will be posted when it finally stops. */
- (void) stop;

/** Is the replicator running? (Observable) */
@property (readonly, nonatomic) BOOL running;

/** Is the replicator able to connect to the remote host? */
@property (readonly, nonatomic) BOOL online;

/** Is the replicator actively sending/receiving revisions? (Observable) */
@property (readonly, nonatomic) BOOL active;

/** Latest error encountered while replicating.
    This is set to nil when starting. It may also be set to nil by the client if desired.
    Not all errors are fatal; if .running is still true, the replicator will retry. */
@property (strong, nonatomic) NSError* error;

/** A unique-per-process string identifying this replicator instance. */
@property (copy, nonatomic) NSString* sessionID;

/** Number of changes (docs or other metadata) transferred so far. */
@property (readonly, nonatomic) NSUInteger changesProcessed;

/** Approximate total number of changes to transfer.
    This is only an estimate and its value will change during replication. It starts at zero and returns to zero when replication stops. */
@property (readonly, nonatomic) NSUInteger changesTotal;

/** JSON-compatible array of status info about active remote HTTP requests. */
@property (readonly) NSArray* activeRequestsStatus;

@end<|MERGE_RESOLUTION|>--- conflicted
+++ resolved
@@ -23,13 +23,8 @@
 @interface TDReplicator : NSObject
 {
     @protected
-<<<<<<< HEAD
-    TDDatabase* __weak _db;
+    TD_Database* __weak _db;
     NSThread* _thread;
-=======
-    NSThread* _thread;
-    TD_Database* __weak _db;
->>>>>>> f65aeaef
     NSURL* _remote;
     TDReachability* _host;
     BOOL _continuous;
